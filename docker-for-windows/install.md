---
description: How to install Docker for Windows
keywords: windows, beta, edge, alpha, install, download
title: Install Docker for Windows
---

<<<<<<< HEAD
To download Docker for Windows, head to Docker Hub.

[Download Docker for Windows](https://hub.docker.com/editions/community/docker-ce-desktop-windows){: .button .outline-btn}
=======
Docker for Windows is the [Community Edition
(CE)](https://www.docker.com/community-edition) of Docker for Microsoft Windows.
To download Docker for Windows, head to Docker Store.

[Download from Docker
Store](https://store.docker.com/editions/community/docker-ce-desktop-windows){:
.button .outline-btn}
>>>>>>> ba65aeab

##  What to know before you install

* **README FIRST for Docker Toolbox and Docker Machine users**: Docker for
  Windows requires Microsoft Hyper-V to run.  The Docker for Windows installer
  enables Hyper-V for you, if needed, and restart your machine. After Hyper-V is
  enabled, VirtualBox no longer works, but any VirtualBox VM images remain.
  VirtualBox VMs created with `docker-machine` (including the `default` one
  typically created during Toolbox install) no longer start. These VMs cannot be
  used side-by-side with Docker for Windows. However, you can still use
  `docker-machine` to manage remote VMs.

* **System Requirements**:
  - Windows 10 64bit: Pro, Enterprise or Education (1607 Anniversary Update,
    Build 14393 or later).
  - Virtualization is enabled in BIOS. Typically, virtualization is enabled by
    default. This is different from having Hyper-V enabled. For more detail see
    [Virtualization must be
    enabled](troubleshoot.md#virtualization-must-be-enabled) in Troubleshooting.
  - CPU SLAT-capable feature.
  - At least 4GB of RAM.

>  **Note**: If your system does not meet the requirements to run Docker for
> Windows, you can install [Docker Toolbox](/toolbox/overview.md), which uses
> Oracle Virtual Box instead of Hyper-V.

* **What the Docker for Windows install includes**: The installation provides
  [Docker Engine](/engine/userguide/), Docker CLI client, [Docker
  Compose](/compose/overview.md), [Docker Machine](/machine/overview.md), and
  [Kitematic](/kitematic/userguide.md).
* Containers and images created with Docker for Windows are shared between all
  user accounts on machines where it is installed. This is because all Windows
  accounts use the same VM to build and run containers.
* Nested virtualization scenarios, such as running Docker for Windows on a
  VMWare or Parallels instance, might work, but come with no guarantees. For
  more information, see [Running Docker for Windows in nested virtualization
  scenarios](troubleshoot.md#running-docker-for-windows-in-nested-virtualization-scenarios)

### About Windows containers

Looking for information on using Windows containers?

* [Switch between Windows and Linux
  containers](https://docs.docker.com/docker-for-windows/#switch-between-windows-and-linux-containers)
  describes the Linux / Windows containers toggle in Docker for Windows and
  points you to the tutorial mentioned above.
* [Getting Started with Windows Containers
  (Lab)](https://github.com/docker/labs/blob/master/windows/windows-containers/README.md)
  provides a tutorial on how to set up and run Windows containers on Windows 10
  or with Windows Server 2016. It shows you how to use a MusicStore application
  with Windows containers.
* Docker Container Platform for Windows Server 2016 [articles and blog
  posts](https://www.docker.com/microsoft/) on the Docker website

## Install Docker for Windows desktop app

1. Double-click **Docker for Windows Installer.exe** to run the installer.

    If you haven't already downloaded the installer (`Docker for Windows
    Installer.exe`), you can get it from
    [**download.docker.com**](https://download.docker.com/win/stable/Docker%20for%20Windows%20Installer.exe).
    It typically downloads to your `Downloads folder`, or you can run it from
    the recent downloads bar at the bottom of your web browser.

2. Follow the install wizard to accept the license, authorize the installer, and
   proceed with the install.

    You are asked to authorize `Docker.app` with your system password during the
    install process. Privileged access is needed to install networking
    components, links to the Docker apps, and manage the Hyper-V VMs.

3. Click **Finish** on the setup complete dialog to launch Docker.

## Start Docker for Windows

Docker does not start automatically after installation. To start it, search for
Docker, select **Docker for Windows** in the search results, and click it (or
hit Enter).

![search for Docker app](images/docker-app-search.png){:width="400px"}

When the whale in the status bar stays steady, Docker is up-and-running, and
accessible from any terminal window.

![whale on taskbar](images/whale-icon-systray.png)

If the whale is hidden in the Notifications area, click the up arrow on the
taskbar to show it. To learn more, see [Docker
Settings](index.md#docker-settings-dialog).

If you just installed the app, you also get a popup success message with
suggested next steps, and a link to this documentation.

![Startup information](images/docker-app-welcome.png){:width="400px"}

When initialization is complete, select **About Docker** from the notification
area icon to verify that you have the latest version.

Congratulations! You are up and running with Docker for Windows.

## Where to go next

* [Getting started](index.md) introduces Docker for Windows.
* [Get started with Docker](/get-started/) is a tutorial that teaches you how to
  deploy a multi-service stack.
* [Troubleshooting](troubleshoot.md) describes common problems, workarounds, and
  how to get support.
* [FAQs](faqs.md) provides answers to frequently asked questions.
* [Stable Release Notes](release-notes.md) or [Edge Release
  Notes](edge-release-notes.md).<|MERGE_RESOLUTION|>--- conflicted
+++ resolved
@@ -4,19 +4,13 @@
 title: Install Docker for Windows
 ---
 
-<<<<<<< HEAD
+Docker for Windows is the [Community Edition
+(CE)](https://www.docker.com/community-edition) of Docker for Microsoft Windows.
 To download Docker for Windows, head to Docker Hub.
 
-[Download Docker for Windows](https://hub.docker.com/editions/community/docker-ce-desktop-windows){: .button .outline-btn}
-=======
-Docker for Windows is the [Community Edition
-(CE)](https://www.docker.com/community-edition) of Docker for Microsoft Windows.
-To download Docker for Windows, head to Docker Store.
-
 [Download from Docker
-Store](https://store.docker.com/editions/community/docker-ce-desktop-windows){:
+Hub](https://hub.docker.com/editions/community/docker-ce-desktop-windows){:
 .button .outline-btn}
->>>>>>> ba65aeab
 
 ##  What to know before you install
 
