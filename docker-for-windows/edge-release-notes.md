---
description: Change log / release notes per edge release
keywords: Docker Desktop for Windows, edge, release notes
title: Docker Desktop for Windows Edge Release notes
---

Here are the main improvements and issues per edge release, starting with the
current release. The documentation is always updated for each release.

For system requirements, see
[What to know before you install](install.md#what-to-know-before-you-install).

Release notes for _edge_ releases are listed below, [_stable_ release
notes](release-notes) are also available. (Following the CE release model,
'beta' releases are called 'edge' releases.)  You can learn about both kinds of
releases, and download stable and edge product installers at [Download Docker
for Windows](install.md#download-docker-for-windows).

## Edge Releases of 2019

### Docker Community Edition 2.0.4.1 2019-05-07

[Download](https://download.docker.com/win/edge/34207/Docker%20Desktop%20Installer.exe)

* Bug fixes and minor changes
<<<<<<< HEAD
  - Upgrade QEMU from 2.8.0 to 3.1.0 to fix an emulation issue when building and running Java applications on Arm64 devices. [docker/for-mac#3646](https://github.com/docker/for-mac/issues/3646)
=======
  - Upgrade QEMU from 2.8.0 to 3.1.0 to fix an emulation issue when building and running Java applications on Arm64 devices.
>>>>>>> c5de8d89

### Docker Community Edition 2.0.4.0 2019-04-30

[Download](https://download.docker.com/win/edge/33772/Docker%20Desktop%20Installer.exe)

* Upgrades
  - [Docker 19.03.0-beta3](https://github.com/docker/docker-ce/releases/tag/v19.03.0-beta3)
  - [Docker Compose 1.24.0](https://github.com/docker/compose/releases/tag/1.24.0)
  - [Compose on Kubernetes 0.4.22](https://github.com/docker/compose-on-kubernetes/releases/tag/v0.4.22)
  - [Kubernetes 1.14.1](https://github.com/kubernetes/kubernetes/blob/master/CHANGELOG-1.14.md#changelog-since-v1141)

* New

  - App: Docker CLI plugin to configure, share, and install applications
  
    - Extend Compose files with metadata and parameters
    - Reuse the same application across multiple environments (Development/QA/Staging/Production)
    - Multi-orchestrator installation (Swarm or Kubernetes)
    - Push/Pull/Promotion/Signing supported for application, with the same workflow as images
    - Fully CNAB compliant
    - Full support for Docker Contexts
    
  - Buildx (Tech Preview): Docker CLI plugin for extended build capabilities with BuildKit
  
    - Familiar UI from docker build
    - Full BuildKit capabilities with container driver
    - Multiple builder instance support
    - Multi-node builds for cross-platform images (out-of-the-box support for linux/arm/v7 and linux/arm64)
    - Parallel building of compose files
    - High-level build constructs with `bake`

* Bug fixes and minor changes

  - Fix `Delete` of persistent volume claims
  - Truncate UDP DNS responses which are over 512 bytes in size

### Docker Community Edition 2.0.3.0 2019-03-05

[Download](https://download.docker.com/win/edge/31778/Docker%20Desktop%20Installer.exe)

* Upgrades
  - [Docker 18.09.3](https://github.com/docker/docker-ce/releases/tag/v18.09.3)

* Bug fixes and minor changes
  - Fixed docker not added to PATH after install in some cases
  - Fixed port 8080 that was used on localhost when starting Kubernetes.
  - Fixed "create issue" link in diagnostics windows.

### Docker Community Edition 2.0.2.1 2019-02-15

[Download](https://download.docker.com/win/edge/31274/Docker%20Desktop%20Installer.exe)

* Upgrades
  - [Docker 18.09.2](https://github.com/docker/docker-ce/releases/tag/v18.09.2), fixes [CVE-2019-5736](https://cve.mitre.org/cgi-bin/cvename.cgi?name=CVE-2019-5736)

### Docker Community Edition 2.0.2.0 2019-02-06

[Download](https://download.docker.com/win/edge/30972/Docker%20Desktop%20Installer.exe)

* Upgrades
  - [Docker Compose 1.24.0-rc1](https://github.com/docker/compose/releases/tag/1.24.0-rc1)
  - [Docker Machine 0.16.1](https://github.com/docker/machine/releases/tag/v0.16.1)
  - [Compose on Kubernetes 0.4.18](https://github.com/docker/compose-on-kubernetes/releases/tag/v0.4.18)

* New
  - Rebranded UI
  
* Bug fixes and minor changes
  - Kubernetes: use default maximum number of pods for kubelet. [docker/for-mac#3453](https://github.com/docker/for-mac/issues/3453)

### Docker Community Edition 2.0.1.0 2019-01-11

[Download](https://download.docker.com/win/edge/30090/Docker%20Desktop%20Installer.exe)

* Upgrades
  - [Docker 18.09.1](https://github.com/docker/docker-ce/releases/tag/v18.09.1)
  - [Kubernetes 1.13.0](https://github.com/kubernetes/kubernetes/blob/master/CHANGELOG-1.13.md#v1130)
  - [Kitematic 0.17.6](https://github.com/docker/kitematic/releases/tag/v0.17.6)
  - Golang 1.10.6, fixes CVEs: [CVE-2018-16875](https://www.cvedetails.com/cve/CVE-2018-16875), [CVE-2018-16873](https://www.cvedetails.com/cve/CVE-2018-16873) and [CVE-2018-16874](https://www.cvedetails.com/cve/CVE-2018-16874)
  
  WARNING: If you have an existing Kubernetes cluster created with Docker Desktop, this upgrade will reset the cluster. If you need to back up your Kubernetes cluster or persistent volumes you can use [Ark](https://github.com/heptio/ark).

* Bug fixes and minor changes
  - Fix service log collection in diagnostics
  - Gather /etc/hosts to help diagnostics
  - Add 18.09 missing daemon options
  - Rename Docker for Windows to Docker Desktop
  - Partially open services ports if possibles
  - Quit will not check if service is running anymore
  - Fix UI lock when changing kubernetes state

## Edge Releases of 2018

### Docker Community Edition 2.0.0.0-win82 2018-12-07

[Download](https://download.docker.com/win/edge/29268/Docker%20for%20Windows%20Installer.exe)

* Upgrades
  - [Docker compose 1.23.2](https://github.com/docker/compose/releases/tag/1.23.2)

* Bug fixes and minor changes
  - Compose: Fixed a bug where build context URLs would fail to build on Windows. Fixes [docker/for-win#2918](https://github.com/docker/for-win/issues/2918) 

### Docker Community Edition 2.0.0.0-win77 2018-11-14

[Download](https://download.docker.com/win/edge/28777/Docker%20for%20Windows%20Installer.exe)

* Upgrades
  - [Docker 18.09.0](https://github.com/docker/docker-ce-packaging/releases/tag/v18.09.0)
  - [Docker compose 1.23.1](https://github.com/docker/compose/releases/tag/1.23.1)
  - [Docker Machine 0.16.0](https://github.com/docker/machine/releases/tag/v0.16.0)
  - [Kitematic 0.17.5](https://github.com/docker/kitematic/releases/tag/v0.17.5)

* Bug fixes and minor changes
  - Windows Containers: Fix group daemon option settings. Fixes [docker/for-win#2647](https://github.com/docker/for-win/issues/2647) 
  - Windows Containers: Improve host.docker.internal ip resolution
  - Do not try to update samba share mounts when using Windows containers
  - Improved dns update too verbose in logs
  - VPNKit: Improved scalability of port forwarding.
  - VPNKit: Limit the size of the UDP NAT table. This ensures port forwarding and regular TCP traffic continue even when running very chatty UDP protocols.

### Docker Community Edition 2.0.0.0-beta1-win75 2018-09-14

[Download](https://download.docker.com/win/edge/19925/Docker%20for%20Windows%20Installer.exe)

* Upgrades
  - [Docker 18.09.0-ce-beta1](https://github.com/docker/docker-ce/releases/tag/v18.09.0-ce-beta1)
  - Linux Kernel 4.9.125

* New
  - New version scheme

* Deprecation
  - Removed support of AUFS
  
* Bug fixes and minor changes
  - LCOW does not anymore need --platform flag on multi-arch images
  - Better WCOW host.docker.internal resolution on host, don't rewrite it if not modified. From [docker/for-win#1976](https://github.com/docker/for-win/issues/1976)
  - Disk size can now be ajusted from 32GiB to drive space.
  - Fix dns update too verbose in logs
  - Fix panic in diagnose

### Docker Community Edition 18.06.1-ce-win74 2018-08-29

[Download](https://download.docker.com/win/edge/19508/Docker%20for%20Windows%20Installer.exe)

* Upgrades
  - [Docker 18.06.1-ce](https://github.com/docker/docker-ce/releases/tag/v18.06.1-ce)

* Bug fixes and minor changes
  - Fix bug in virtual machine activity detection, preventing Docker Desktop from starting. Fixes [docker/for-win#2404](https://github.com/docker/for-win/issues/2404)
  - Fix bug in detection when Windows service is not running, and proposes to restart the service.
  - Fix local DNS failing to resolve inside containers. Fixes [docker/for-win#2301](https://github.com/docker/for-win/issues/2301), [docker/for-win#2304](https://github.com/docker/for-win/issues/2304)
  - Fix Kubernetes status display after reset to factory default
  - Fix bug where `host.docker.internal` is not resolved in some cases. Fixes [docker/for-win#2402](https://github.com/docker/for-win/issues/2402)
  - Use a 1MB vhdx blocksize instead of the default 32MB. See [docker/for-win#244](https://github.com/docker/for-win/issues/244). Also see [Microsoft Best Practices for running Linux on Hyper-V](https://docs.microsoft.com/en-us/windows-server/virtualization/hyper-v/best-practices-for-running-linux-on-hyper-v)
  - Fix diagnostics in specific cases when Windows service is not started.
  - Changed samba default file permissions back to avoid issue with too-open rights. Fixes [docker/for-win#2170](https://github.com/docker/for-win/issues/2170)
  - On RS5 insider, fix wrong detection of missing feature "Containers" requiring to install feature + reboot.

### Docker Community Edition 18.06.0-ce-win71 2018-07-27

[Download](https://download.docker.com/win/edge/19101/Docker%20for%20Windows%20Installer.exe)

* Bug fixes and minor changes
  - Fix bug in automatic feature enabling if "Hyper-V" and "Containers" Windows features are not enabled already when starting Docker Desktop.

### Docker Community Edition 18.06.0-ce-win69 2018-07-25

[Download](https://download.docker.com/win/edge/19070/Docker%20for%20Windows%20Installer.exe)

* Upgrades
  - [Docker 18.06.0-ce](https://github.com/docker/docker-ce/releases/tag/v18.06.0-ce)

### Docker Community Edition 18.06.0-ce-rc3-win68 2018-07-19

[Download](https://download.docker.com/win/edge/18994/Docker%20for%20Windows%20Installer.exe)

* Upgrades
  - [Docker 18.06.0-ce-rc3](https://github.com/docker/docker-ce/releases/tag/v18.06.0-ce-rc3)
  - [Docker Machine 0.15.0](https://github.com/docker/machine/releases/tag/v0.15.0)
  - [Docker compose 1.22.0](https://github.com/docker/compose/releases/tag/1.22.0)

* New
  - New Kubernetes menu item allowing to switch Kubernetes context & connect to clusters other than the local one.

* Bug fixes and minor changes
  - AUFS storage driver is deprecated in Docker Desktop and AUFS support will be removed in the next major release. You can continue with AUFS in Docker Desktop 18.06.x, but you will need to reset disk image (in Settings > Reset menu) before updating to the next major update. You can check documentation to [save images](https://docs.docker.com/engine/reference/commandline/save/#examples) and [backup volumes](https://docs.docker.com/storage/volumes/#backup-restore-or-migrate-data-volumes)
  - Fix startup issue with AUFS
  - Fix status bug which could prevent the kubernetes cluster from starting.
  - Fix bug which would cause VM logs to be written to RAM rather than disk in some cases, and the VM to hang.
  - Fix security issue with named pipe connection to docker service.

### Docker Community Edition 18.05.0-ce-win67 2018-06-07

[Download](https://download.docker.com/win/edge/18263/Docker%20for%20Windows%20Installer.exe)

* Upgrades
  - [LinuxKit v0.4](https://github.com/linuxkit/linuxkit/releases/tag/v0.4)
  - Linux Kernel 4.9.93 with CEPH, DRBD, RBD, MPLS_ROUTING and MPLS_IPTUNNEL enabled
  - [Kubernetes 1.10.3](https://github.com/kubernetes/kubernetes/blob/master/CHANGELOG-1.10.md#v1103). If Kubernetes is enabled, the upgrade will be performed automatically when starting Docker for Windows.

* Bug fixes and minor changes
  - Fix VPNKit memory leak. Fixes [docker/for-win#2087](https://github.com/docker/for-win/issues/2087), [moby/vpnkit#371](https://github.com/moby/vpnkit/issues/371)
  - Fix potential loss of Kubernetes local cluster certificates on reboot.

### Docker Community Edition 18.05.0-ce-win66 2018-05-17

[Download](https://download.docker.com/win/edge/17760/Docker%20for%20Windows%20Installer.exe)

* Upgrades
  - [Docker 18.05.0-ce](https://github.com/docker/docker-ce/releases/tag/v18.05.0-ce)
  - [Docker compose 1.21.2](https://github.com/docker/compose/releases/tag/1.21.2)

* New 
  - Allow orchestrator selection from the UI in the "Kubernetes" pane, to allow "docker stack" commands to deploy to swarm clusters, even if Kubernetes is enabled in Docker for Windows.

* Bug fixes and minor changes
  - Fix restart issue when using Windows fast startup on latest 1709 Windows updates. Fixes [docker/for-win#1741](https://github.com/docker/for-win/issues/1741), [docker/for-win#1741](https://github.com/docker/for-win/issues/1741)
  - DNS name `host.docker.internal` can be used for host resolution from Windows containers.  Fixes [docker/for-win#1976](https://github.com/docker/for-win/issues/1976)
  - Fix broken link in diagnostics window. 

### Docker Community Edition 18.05.0-ce-rc1-win63 2018-04-26

[Download](https://download.docker.com/win/edge/17439/Docker%20for%20Windows%20Installer.exe)

* Upgrades
  - [Docker 18.05.0-ce-rc1](https://github.com/docker/docker-ce/releases/tag/v18.05.0-ce-rc1)
  - [Notary 0.6.1](https://github.com/docker/notary/releases/tag/v0.6.1)

* Bug fixes and minor changes
  - Fix startup issue due to incompatibility with other programs (like Razer Synapse 3). Fixes [docker/for-win#1723](https://github.com/docker/for-win/issues/1723)
  - Fix Kubernetes hostPath translation for PersistentVolumeClaim (PVC). Previously failing PVCs must be deleted and recreated. Fixes [docker/for-win#1758](https://github.com/docker/for-win/issues/1758)
  - Fix Kubernetes status when resetting to factory defaults.
  

### Docker Community Edition 18.04.0-ce-win62 2018-04-12

[Download](https://download.docker.com/win/edge/17151/Docker%20for%20Windows%20Installer.exe)

* Upgrades
  - [Docker 18.04.0-ce](https://github.com/docker/docker-ce/releases/tag/v18.04.0-ce)
  - [Docker compose 1.21.0](https://github.com/docker/compose/releases/tag/1.21.0)

### Docker Community Edition 18.04.0-ce-rc2-win61 2018-04-09

[Download](https://download.docker.com/win/edge/17070/Docker%20for%20Windows%20Installer.exe)

* Upgrades
  - [Docker 18.04.0-ce-rc2](https://github.com/docker/docker-ce/releases/tag/v18.04.0-ce-rc2)
  - [Kubernetes 1.9.6](https://github.com/kubernetes/kubernetes/blob/master/CHANGELOG-1.9.md#v196). If Kubernetes is enabled, the upgrade will be performed automatically when starting Docker for Windows.

* New 
  - Enable ceph & rbd modules in LinuxKit VM.

* Bug fixes and minor changes
  - Fix ApyProxy not starting properly when Docker for Windows is started with the `HOME` environment variable already defined (typically started from the command line). Fixes [docker/for-win#1880](https://github.com/docker/for-win/issues/1880)

### Docker Community Edition 18.03.0-ce-win58 2018-03-26

[Download](https://download.docker.com/win/edge/16761/Docker%20for%20Windows%20Installer.exe)

* Upgrades
  - [Docker 18.03.0-ce](https://github.com/docker/docker-ce/releases/tag/v18.03.0-ce)
  - [Docker compose 1.20.1](https://github.com/docker/compose/releases/tag/1.20.1)

* Bug fixes and minor changes
  - Adding Docker for Windows icon on desktop is optional in the installer. Fixes [docker/for-win#246](https://github.com/docker/for-win/issues/246)

### Docker Community Edition 18.03.0-ce-rc4-win57 2018-03-15

[Download](https://download.docker.com/win/edge/16511/Docker%20for%20Windows%20Installer.exe)

* Upgrades
  - [Docker 18.03.0-ce-rc4](https://github.com/docker/docker-ce/releases/tag/v18.03.0-ce-rc4)
  - AUFS 20180312

* Bug fixes and minor changes
  - Fix support for AUFS. Fixes [docker/for-win#1831](https://github.com/docker/for-win/issues/1831)

### Docker Community Edition 18.03.0-ce-rc3-win56 2018-03-13

[Download](https://download.docker.com/win/edge/16433/Docker%20for%20Windows%20Installer.exe)

* Upgrades
  - [Docker 18.03.0-ce-rc3](https://github.com/docker/docker-ce/releases/tag/v18.03.0-ce-rc3)
  - [Docker Machine 0.14.0](https://github.com/docker/machine/releases/tag/v0.14.0)
  - [Docker compose 1.20.0-rc2](https://github.com/docker/compose/releases/tag/1.20.0-rc2)
  - [Notary 0.6.0](https://github.com/docker/notary/releases/tag/v0.6.0)
  - Linux Kernel 4.9.87

* Bug fixes and minor changes
  - Fix port Windows Containers port forwarding on windows 10 build 16299 post KB4074588. Fixes [docker/for-win#1707](https://github.com/docker/for-win/issues/1707), [docker/for-win#1737](https://github.com/docker/for-win/issues/1737)
  - Fix for the HTTP/S transparent proxy when using "localhost" names (for example "host.docker.internal", "docker.for.win.host.internal", "docker.for.win.localhost").
  - If Kubernetes is enabled, switch CLI orchestrator option back to "swarm" when switching to Windows Containers.
  - Fix daemon not starting properly when setting TLS-related options.

### Docker Community Edition 18.03.0-ce-rc1-win54 2018-02-27

[Download](https://download.docker.com/win/edge/16164/Docker%20for%20Windows%20Installer.exe)

* Upgrades
  - [Docker 18.03.0-ce-rc1](https://github.com/docker/docker-ce/releases/tag/v18.03.0-ce-rc1)

* New
  - VM Swap size can be changed in settings.
  - Support NFS Volume sharing. Also works in Kubernetes. See [docker/for-win#1700](https://github.com/docker/for-win/issues/1700)
  - Allow users to activate Windows container during installation (avoid vm disk creation and vm boot when working only on win containers). See [docker/for-win#217](https://github.com/docker/for-win/issues/217).

* Bug fixes and minor changes
  - DNS name `host.docker.internal` shoud be used for host resolution from containers. Older aliases (still valid) are deprecated in favor of this one. (See https://tools.ietf.org/html/draft-west-let-localhost-be-localhost-06).
  - Fix Linuxkit start on Windows Insider. Fixes [docker/for-win#1458](https://github.com/docker/for-win/issues/1458), [docker/for-win#1514](https://github.com/docker/for-win/issues/1514), [docker/for-win#1640](https://github.com/docker/for-win/issues/1640)
  - Fix risk of privilege escalation. (https://www.tenable.com/sc-report-templates/microsoft-windows-unquoted-service-path-vulnerability)
  - All users present in the docker-users group are now able to use docker. Fixes [docker/for-win#1732](https://github.com/docker/for-win/issues/1732)
  - Kubernetes Load balanced services are no longer marked as `Pending`.
  - Fix hostPath mounts in Kubernetes.
  - Update Compose on Kubernetes to v0.3.0 rc4. Existing Kubernetes stacks will be removed during migration and need to be re-deployed on the cluster.


### Docker Community Edition 18.02.0-ce-win52 2018-02-08

[Download](https://download.docker.com/win/edge/15732/Docker%20for%20Windows%20Installer.exe)

* Upgrades
  - [Docker 18.02.0-ce](https://github.com/docker/docker-ce/releases/tag/v18.02.0-ce)
  - [Docker compose 1.19.0](https://github.com/docker/compose/releases/tag/1.19.0)

### Docker Community Edition 18.02.0-ce-rc2-win51 2018-02-02

* Upgrades
  - [Docker 18.02.0-ce-rc2](https://github.com/docker/docker-ce/releases/tag/v18.02.0-ce-rc2)
  - [Docker compose 1.19.0-rc2](https://github.com/docker/compose/releases/tag/1.19.0-rc2)
  - [Kubernetes 1.9.2](https://github.com/kubernetes/kubernetes/blob/master/CHANGELOG-1.9.md#v192). If you have Kubernetes enabled, the upgrade will be performed automatically when starting Docker for Windows.

* New
  - Virtual machine disk size can be changed in settings. Fixes [docker/for-win#105](https://github.com/docker/for-win/issues/105)
  - New menu item to restart Docker.

* Bug fixes and minor changes
  - Migration of Docker Toolbox images is not proposed anymore in Docker For Windows installer (still possible to migrate Toolbox images manually).

### Docker Community Edition 18.02.0-ce-rc1-win50 2018-01-26

* Upgrades
  - [Docker 18.02.0-ce-rc1](https://github.com/docker/docker-ce/releases/tag/v18.02.0-ce-rc1)

* New
  - Experimental Kubernetes Support. You can now run a single-node Kubernetes cluster from the "Kubernetes" Pane in Docker for Windows settings and use kubectl commands as well as docker commands. See https://docs.docker.com/docker-for-windows/kubernetes/
  - LCOW containers can now be run next to Windows containers (on Windows RS3 build 16299 and later). Use `--platform=linux` in Windows container mode to run Linux Containers On Windows. Note that LCOW is still experimental, and requires daemon `experimental` option.

* Bug fixes and minor changes
  - Better cleanup for Windows containers and images on reset/uninstall. Fixes [docker/for-win#1580](https://github.com/docker/for-win/issues/1580), [docker/for-win#1544](https://github.com/docker/for-win/issues/1544), [docker/for-win#191](https://github.com/docker/for-win/issues/191)
  - Do not recreate Desktop icon on upgrade (effective on next upgrade). Fixes [docker/for-win#246](https://github.com/docker/for-win/issues/246), [docker/for-win#925](https://github.com/docker/for-win/issues/925), [docker/for-win#1551](https://github.com/docker/for-win/issues/1551)
  - Fix proxy for docker.for.win.localhost and docker.for.win.host.internal. Fixes [docker/for-win#1130](https://github.com/docker/for-win/issues/1130)

### Docker Community Edition 18.01.0-ce-win48 2018-01-19

[Download](https://download.docker.com/win/edge/15285/Docker%20for%20Windows%20Installer.exe)

* Upgrades
  - [Docker 18.01.0-ce](https://github.com/docker/docker-ce/releases/tag/v18.01.0-ce)
  - Linux Kernel 4.9.75

* Bug fixes and minor changes
  - Fix linuxKit port-forwarder sometimes not being able to start. Fixes [docker/for-win#1506](https://github.com/docker/for-win/issues/1506)
  - Fix certificate management when connecting to a private registry. Fixes [docker/for-win#1512](https://github.com/docker/for-win/issues/1512)
  - Fix Mount compatibility when mounting drives with `-v //c/...`, now mounted in /host_mnt/c in the LinuxKit VM. Fixes [docker/for-win#1509](https://github.com/docker/for-win/issues/1509), [docker/for-win#1516](https://github.com/docker/for-win/issues/1516), [docker/for-win#1497](https://github.com/docker/for-win/issues/1497)

### Docker Community Edition 17.12.0-ce-win45 2018-01-05

[Download](https://download.docker.com/win/edge/15017/Docker%20for%20Windows%20Installer.exe)

* Upgrades
  - [Docker 17.12.0-ce](https://github.com/docker/docker-ce/releases/tag/v17.12.0-ce)

## Edge Releases of 2017
### Docker Community Edition 17.12.0-ce-rc4-win44 2017-12-21

* Upgrades
  - [Docker 17.12.0-ce-rc4](https://github.com/docker/docker-ce/releases/tag/v17.12.0-ce-rc4)
  - [Docker compose 1.18.0](https://github.com/docker/compose/releases/tag/1.18.0)

* Bug fixes and minor changes
  - Fix DNS "search domain" and "domain name" settings. See [docker/for-win#1437](https://github.com/docker/for-win/issues/1437).
  - Fix VPNkit issue when username has spaces. See [docker/for-win#1429](https://github.com/docker/for-win/issues/1429).
  - Diagnostic improvements to get virtual machine logs before virtual machine shutdown.

### Docker Community Edition 17.12.0-ce-rc3-win43 2017-12-15

* Upgrades
  - [Docker 17.12.0-ce-rc3](https://github.com/docker/docker-ce/releases/tag/v17.12.0-ce-rc3)

* Bug fixes and minor changes
  - Fix installer check for not supported Windows `CoreCountrySpecific` Edition.

### Docker Community Edition 17.12.0-ce-rc2-win41 2017-12-13

* Upgrades
  - [Docker 17.12.0-ce-rc2](https://github.com/docker/docker-ce/releases/tag/v17.12.0-ce-rc2)
  - [Docker compose 1.18.0-rc2](https://github.com/docker/compose/releases/tag/1.18.0-rc2)


* Bug fixes and minor changes
  - Fix a class of startup failures where the database fails to start, see [docker/for-win#498](https://github.com/docker/for-win/issues/498)
  - Display various component versions in About box
  - Better removal of LCOW images and containers when uninstalling Docker
  - Links in update changelog open the default browser instead of IE (fixes [docker/for-win#1311](https://github.com/docker/for-win/issues/1311))

### Docker Community Edition 17.11.0-ce-win40 2017-11-22

[Download](https://download.docker.com/win/edge/14328/Docker%20for%20Windows%20Installer.exe)

* Upgrades
  - [Docker 17.11.0-ce](https://github.com/docker/docker-ce/releases/tag/v17.11.0-ce)

### Docker Community Edition 17.11.0-ce-rc4-win39 2017-11-17

* Upgrades
  - [Docker 17.11.0-ce-rc4](https://github.com/docker/docker-ce/releases/tag/v17.11.0-ce-rc4)
  - [Docker compose 1.17.1](https://github.com/docker/compose/releases/tag/1.17.1)
  - Linux Kernel 4.9.60

* Bug fixes and minor changes
  - Increased timeout for virtual machine boot startup to 2 minutes.

### Docker Community Edition 17.11.0-ce-rc3-win38 2017-11-09

* Upgrades
  - [Docker 17.11.0-ce-rc3](https://github.com/docker/docker-ce/releases/tag/v17.11.0-ce-rc3)

* New
  - Use Microsoft localhost port forwarder for Windows and LCOW Containers when it is available (insider build RS4)

* Bug fixes and minor changes
  - Fix docker build exits successfully but fails to build image [moby/#35413](https://github.com/moby/moby/issues/35413)
  - Fix bug during Windows fast-startup process. Fixes [for-win/#953](https://github.com/docker/for-win/issues/953)
  - Fix uninstaller issue (in some specific cases dockerd process was not killed properly)
  - Do not propose toolbox migration popup after clicking "Try LCOW" on first startup
  - Fix `docker.for.win.localhost` not working in proxy settings. Fixes [for-win/#1130](https://github.com/docker/for-win/issues/1130)

### Docker Community Edition 17.11.0-ce-rc2-win37 2017-11-02

* Upgrades
  - [Docker 17.11.0-ce-rc2](https://github.com/docker/docker-ce/releases/tag/v17.11.0-ce-rc2)
  - [Docker compose 1.17.0](https://github.com/docker/compose/releases/tag/1.17.0)
  - Linuxkit blueprint updated to [linuxkit/linuxkit#2633](https://github.com/linuxkit/linuxkit/pull/2633), fixes CVE-2017-15650

* New
  - Add localhost port forwarder for Windows and LCOW Containers (thanks @simonferquel)

* Bug fixes and minor changes
  - Fix centos:5 and centos:6 images not starting properly with LinuxKit virtual machine (fixes [docker/for-win#1245](https://github.com/docker/for-win/issues/1245)).

### Docker Community Edition 17.10.0-ce-win36 2017-10-24

* Upgrades
  - [Docker 17.10.0-ce](https://github.com/docker/docker-ce/releases/tag/v17.10.0-ce)
  - [Docker Machine 0.13.0](https://github.com/docker/machine/releases/tag/v0.13.0)
  - [Docker compose 1.17.0-rc1](https://github.com/docker/compose/releases/tag/1.17.0-rc1)

* New
  - Virtual machine entirely built with Linuxkit
  - Experimental support for Microsoft Linux Containers On Windows, on Windows 10 RS3.


### Docker Community Edition 17.09.0-ce-win34 2017-10-06

* Bug fixes
  - Fix Docker For Windows unable to start in some cases: removed use of libgmp sometimes causing the VPNkit process to die.


### Docker Community Edition 17.09.0-ce-win31 2017-09-29

* Upgrades
  - [Docker 17.09.0-ce](https://github.com/docker/docker-ce/releases/tag/v17.09.0-ce)

* Bug fixes and minor changes
  - VPNKit: security fix to reduce the risk of DNS cache poisoning attack (reported by Hannes Mehnert https://hannes.nqsb.io/)


### Docker Community Edition 17.09.0-ce-rc3-win30 2017-09-22

* Upgrades
  - [Docker 17.09.0-ce-rc3](https://github.com/docker/docker-ce/releases/tag/v17.09.0-ce-rc3)

### Docker Community Edition 17.09.0-ce-rc2-win29 2017-09-19

* Upgrades
  - [Docker 17.09.0-ce-rc2](https://github.com/docker/docker-ce/releases/tag/v17.09.0-ce-rc2)
  - Linux Kernel 4.9.49
  - AUFS 20170911

* Bug fixes and minor changes
  - Kernel: Enable TASK_XACCT and TASK_IO_ACCOUNTING
  - Rotate logs in the VM more often (docker/for-win#244)
  - VPNkit: do not block startup when ICMP permission is denied. (Fixes docker/for-win#1036, docker/for-win#1035, docker/for-win#1040)
  - Fix minor bug on update checks

### Docker Community Edition 17.09.0-ce-rc1-win28 2017-09-07

* Upgrades
  - [Docker 17.09.0-ce-rc1](https://github.com/docker/docker-ce/releases/tag/v17.09.0-ce-rc1)
  - [Docker compose 1.16.1](https://github.com/docker/compose/releases/tag/1.16.1)
  - Linux Kernel 4.9.46

* New
  - Add `Skip this version` button in update window

* Bug fixes and minor changes
  - VPNKit: change protocol to support error messages reported back from the server
  - Reset to default stops all engines and removes settings including all daemon.json files
  - Better backend service checks (related to https://github.com/docker/for-win/issues/953)
  - Fix auto updates checkbox, no need to restart the application
  - Fix check for updates menu when auto updates was disable

### Docker Community Edition 17.07.0-win26 Release Notes (2017-09-01 17.07.0-win26)

* Upgrades
  - [Docker 17.07.0-ce](https://github.com/docker/docker-ce/releases/tag/v17.07.0-ce)
  - [Docker compose 1.16.0](https://github.com/docker/compose/releases/tag/1.16.0)
  - [Docker Credential Helpers 0.6.0](https://github.com/docker/docker-credential-helpers/releases/tag/v0.6.0)

### Docker Community Edition 17.07.0-rc4-win25 Release Notes (2017-08-24 17.07.0-win25)

**Upgrades**

- [Docker 17.07.0-ce-rc4](https://github.com/docker/docker-ce/releases/tag/v17.07.0-ce-rc4)
- [Docker compose 1.16.0-rc1](https://github.com/docker/compose/releases/tag/1.16.0-rc1)

**Bug fixes and minor changes**

- VPNKit: Fixed a bug which causes a socket to leak if the corresponding
TCP connection is idle for more than 5 minutes (related to
[docker/for-mac#1374](https://github.com/docker/for-mac/issues/1374))

> **Note**: The link above goes to Docker for Mac issues because a
Mac user reported this problem, which applied to both Mac and Windows
and was fixed on both.

### Docker Community Edition 17.07.0-rc3-win23 Release Notes (2017-08-21 17.07.0-win23)

**Upgrades**

- [Docker 17.07.0-ce-rc3](https://github.com/docker/docker-ce/releases/tag/v17.07.0-ce-rc3)

**New**

- Store Linux daemon configuration in `~\.docker\daemon.json` instead of settings file
- Store Windows daemon configuration in `C:\ProgramData\Docker\config\daemon.json` instead of settings file
- VPNKit: Added support for ping!
- VPNKit: Added `slirp/port-max-idle-timeout` to allow the timeout to be adjusted or even disabled
- VPNKit: Bridge mode is default everywhere now

**Bug fixes and minor changes**

- VPNKit: Improved the logging around the UNIX domain socket connections
- VPNKit: Automatically trim whitespace from `int` or `bool` database keys

### Docker Community Edition 17.07.0-ce-rc2-win22 Release Notes (2017-08-11 17.06.0-win22)

**Upgrades**

- [Docker 17.07.0-ce-rc2](https://github.com/docker/docker-ce/releases/tag/v17.07.0-ce-rc2)
- Linux Kernel 4.9.41

### Docker Community Edition 17.07.0-ce-rc1-win21 Release Notes (2017-07-31 17.07.0-win21)

**Upgrades**

- [Docker 17.07.0-ce-rc1](https://github.com/docker/docker-ce/releases/tag/v17.07.0-ce-rc1)
- [Docker compose 1.15.0](https://github.com/docker/compose/releases/tag/1.15.0)
- [Docker Machine 0.12.2](https://github.com/docker/machine/releases/tag/v0.12.2)
- Linux Kernel 4.9.38

**New**

- Windows Docker daemon is now started as service for better lifecycle management

**Bug fixes and minor changes**

- Keep Docker info in the same place as before in the registry, used by Visual Studio 2017 (Fixes [docker/for-win#939](https://github.com/docker/for-win/issues/939))
- Fix `config.json` not being released properly (Fixes [docker/for-win#867](https://github.com/docker/for-win/issues/867))
- Do not anymore move credentials in credential store at startup

### Docker Community Edition 17.06.1-ce-rc1-win20 Release Notes (2017-07-18 17.06.1-win20)

**Upgrades**

- [Docker 17.06.1-ce-rc1](https://github.com/docker/docker-ce/releases/tag/v17.06.1-ce-rc1)
- Linux Kernel 4.9.36
- AUFS 20170703

**Bug fixes and minor changes**

- Fix locked container id file (Fixes [docker/for-win#818](https://github.com/docker/for-win/issues/818))
- Avoid expanding variables in PATH env variable (Fixes [docker/for-win#859](https://github.com/docker/for-win/issues/859))

### Docker Community Edition 17.06.0-win17 Release Notes (2017-06-28 17.06.0-win17)

**Upgrades**

- [Docker 17.06.0-ce](https://github.com/docker/docker-ce/releases/tag/v17.06.0-ce)

### Docker Community Edition 17.06.0-win16 Release Notes (2017-06-21 17.06.0-rc5-ce-win16)

**Upgrades**

- [Docker 17.06.0-ce-rc5](https://github.com/docker/docker-ce/releases/tag/v17.06.0-ce-rc5)
 - [Docker compose 1.14.0](https://github.com/docker/compose/releases/tag/1.14.0)

### Docker Community Edition 17.06.0-win15 Release Notes (2017-06-16 17.06.0-rc4-ce-win15)

**Upgrades**

- [Docker 17.06.0-rc4-ce](https://github.com/docker/docker-ce/releases/tag/v17.06.0-ce-rc4)
- [Docker Credential Helpers 0.5.2](https://github.com/docker/docker-credential-helpers/releases/tag/v0.5.2)
- Linux Kernel 4.9.31


### Docker Community Edition 17.06.0-win14 Release Notes (2017-06-08 17.06.0-rc2-ce-win14)

**Upgrades**

  - [Docker 17.06.0-rc2-ce](https://github.com/docker/docker-ce/releases/tag/v17.06.0-ce-rc2)
  - [Docker Machine 0.12.0](https://github.com/docker/machine/releases/tag/v0.12.0)
  - [Docker compose 1.14.0-rc2](https://github.com/docker/compose/releases/tag/1.14.0-rc2)

**New**

- Added reset to defaults button in error report window
- Unified login between Docker CLI and Docker Hub, Docker Cloud.

**Bug fixes and minor changes**

- Fixed group access check for users logged in with Active Directory (fixes [docker/for-win#785](https://github.com/docker/for-win/issues/785))
- Check environment variables and add some warnings in logs if they can cause docker to fail

### Docker Community Edition 17.06.0-win13 Release Notes (2017-06-01 17.06.0-rc1-ce-win13)

**Upgrades**

- [Docker 17.06.0-rc1-ce](https://github.com/docker/docker-ce/releases/tag/v17.06.0-ce-rc1)
- [Docker Credential Helpers 0.5.1](https://github.com/docker/docker-credential-helpers/releases/tag/v0.5.1)
- Linux Kernel 4.9.30

**New**

- Sharing a drive can be done on demand, the first time a mount is requested
- Add an experimental DNS name for the host: `docker.for.win.localhost`
- Support for client (i.e. "login") certificates for authenticating
registry access (fixes [docker/for-win#569](https://github.com/docker/for-win/issues/569))

**Bug fixes and minor changes**

- Many processes that were running in admin mode are now running within the user identity
- Cloud federation command lines now opens in the user home directory
- Named pipes are now created with more constrained security descriptors to improve security
- Security fix: Users must be part of a specific group "docker-users" to run Docker for Windows

### Docker Community Edition 17.0.5-win11 Release Notes (2017-05-12 17.05.0-ce-win11)

**Upgrades**

- Security fix for CVE-2017-7308

### Docker Community Edition 17.0.5-win9 Release Notes (2017-05-09 17.05.0-ce-win9)

**Upgrades**

- [Docker 17.05.0-ce](https://github.com/docker/docker/releases/tag/v17.05.0-ce)
- [Docker Compose 1.13.0](https://github.com/docker/compose/releases/tag/1.13.0)
- [Docker Machine 1.11.0](https://github.com/docker/machine/releases/tag/v0.11.0)

**Security**

- Disable TCP exposition of the Daemon (tcp://localhost:2375), now an opt-in feature.

**Bug fixes and minor changes**

- Reset to default / uninstall and also reset docker cli settings and logout user from Docker Cloud and registries
- Detected a bitlocker policy preventing windows containers from working
- Fixed an issue on filesharing when explicitly disabled on VMswitch interface
- Fixed virtual machine not starting when machine had very long name
- Fixed a bug where Windows daemon.json file was not written (fixes [docker/for-win#670](https://github.com/docker/for-win/issues/670))

### Docker Community Edition 17.0.5-win8 Release Notes (2017-04-13 17.05.0-ce-rc1-win8)

**Upgrades**

- [Docker 17.05.0-ce-rc1](https://github.com/docker/docker/releases/tag/v17.05.0-ce-rc1)

### Docker Community Edition 17.0.4-win7 Release Notes (2017-04-06 17.04.0-ce-win7)

**New**

- New installer experience
- Experimental Windows Server 2016 support

**Upgrades**

- [Docker 17.04.0-ce](https://github.com/docker/docker/releases/tag/v17.04.0-ce)
- [Docker Compose 1.12.0](https://github.com/docker/compose/releases/tag/1.12.0)
- Linux Kernel 4.9.19

**Bug fixes and minor changes**

- Added patches to the kernel to fix VMBus crash

### Docker Community Edition 17.04.0-ce-win6 Release Notes (2017-04-03 17.04.0-ce-rc2-win6)

**Upgrades**

- [Docker 17.04.0-ce-rc2](https://github.com/docker/docker/releases/tag/v17.04.0-ce-rc2)
- [Docker Compose 1.12.0-rc2](https://github.com/docker/compose/releases/tag/1.12.0-rc2)
- Linux Kernel 4.9.18

**Bug fixes and minor changes**

- Named pipe client connection should not trigger dead locks on `docker run` with data in stdin anymore
- Buffered data should be treated correctly when docker client requests are upgraded to raw streams

### Docker Community Edition 17.03.1 Release Notes (2017-03-28 17.03.1-ce-rc1-win3)

**Upgrades**

- [Docker 17.03.1-ce-rc1](https://github.com/docker/docker/releases/tag/v17.03.1-ce-rc1)
- [Docker Credential Helpers 0.5.0](https://github.com/docker/docker-credential-helpers/releases/tag/v0.5.0)
- Linux Kernel 4.9.14

**Bug fixes and minor changes**

- VPNKit: capture up to 64KiB of NTP traffic for diagnostics, better handling of DNS

### Docker Community Edition 17.03.0 Release Notes (2017-03-06 17.03.0-ce-win1)

**New**

- Renamed to Docker Community Edition
- Integration with Docker Cloud: control remote Swarms from the local CLI and view your repositories. This feature is going to be rolled out to all users progressively

**Upgrades**

- [Docker 17.03.0-ce](https://github.com/docker/docker/releases/tag/v17.03.0-ce)
- [Docker Compose 1.11.2](https://github.com/docker/compose/releases/tag/1.11.2)
- [Docker Machine 0.10.0](https://github.com/docker/machine/releases/tag/v0.10.0)
- Linux Kernel 4.9.12

**Bug fixes and minor changes**

- VPNKit: fix unmarshalling of DNS packets containing pointers to pointers to labels
- Match Hyper-V Integration Services by ID, not name
- Don't consume 100% CPU when the service is stopped
- Log the diagnostic id when uploading
- Improved Firewall handling: stop listing the rules since it can take a lot of time
- Don't rollback to the previous engine when the desired engine fails to start

### Docker Community Edition 17.03.0 Release Notes (2017-02-22 17.03.0-ce-rc1-win1)

**New**

- Introduce Docker Community Edition
- Integration with Docker Cloud: control remote Swarms from the local CLI and view your repositories. This feature is being rolled out to all users progressively.

**Upgrades**

- Docker 17.03.0-ce-rc1
- Linux Kernel 4.9.11

**Bug fixes and minor changes**

- VPNKit: Fixed unmarshalling of DNS packets containing pointers to pointers to labels
- Match Hyper-V Integration Services by ID, not name
- Don't consume 100% CPU when the service is stopped
- Log the diagnostic ID when uploading
- Improved Firewall handling: stop listing the rules since it can take a lot of time
- Don't rollback to the previous engine when the desired engine fails to start

### Beta 41 Release Notes (2017-02-07 1.13.1-rc2-beta41)

**Upgrades**

- Docker 1.13.1-rc2
- [Docker Compose 1.11.0-rc1](https://github.com/docker/compose/releases/tag/1.11.0-rc1)
- Linux kernel 4.9.8

**Bug fixes and minor improvements**

- VPNKit: set the Recursion Available bit on DNS responses from the cache
- Don't use port 4222 inside the Linux VM

### Beta 40 Release Notes (2017-01-31 1.13.1-rc1-beta40)

**Upgrades**

- [Docker 1.13.1-rc1](https://github.com/docker/docker/releases/tag/v1.13.1-rc1)
- Linux kernel 4.9.6

**Bug fixes and minor improvements**

- Fix startup error of `ObjectNotFound` in Set-VMFirmware
- Add detailed logs when firewall is configured
- Add a link to the Experimental Features documentation
- Fixed the Copyright in About Dialog
- VPNKit: Avoid diagnostics to capture too much data
- VPNKit: fix a source of occasional packet loss (truncation) on the virtual ethernet link
- Fix negotiation of TimeSync protocol version (through kernel update)

### Beta 39 Release Notes (2017-01-26 1.13.0-beta39)

**Upgrades**

- Linux kernel 4.9.5

**New**

- DNS forwarder ignores responses from malfunctioning servers
- DNS forwarder send all queries in parallel, process results in order
- DNS forwarder includes servers with zones in general searches
- Significantly increased single-stream TCP throughput

**Bug fixes and minor improvements**

- Fix some timeout issues in port forwarding
- Fix for swap not being mounted ([docker/for-win#403](https://github.com/docker/for-win/issues/403))
- Fix aufs xattr delete issue ([docker/docker#30245](https://github.com/docker/docker/issues/30245))

### Beta 38 Release Notes (2017-01-20 1.13.0-beta38)

**Upgrades**

- [Docker 1.13.0](https://github.com/docker/docker/releases/tag/v1.13.0)
- [Docker Compose 1.10](https://github.com/docker/compose/releases/tag/1.10.0)
- [Docker Machine 0.9.0](https://github.com/docker/machine/releases/tag/v0.9.0)
- [Notary 0.4.3](https://github.com/docker/notary/releases/tag/v0.4.3)
- Linux kernel 4.9.4
- qcow-tool 0.7.2

**New**

- The storage location of the Linux volume can now be moved
- Reclaim disk size on reboot
- You can now edit filesharing paths
- Memory can be allocated with 256 MiB steps
- Proxy can now be completely disabled
- Support for arm, aarch64, ppc64le architectures using qemu
- Dedicated preference pane for advanced configuration of the docker daemon (edit daemon.json)
- Docker Experimental mode can be toggled
- Better support for Split DNS VPN configurations
- Use more DNS servers, respect order

**Bug fixes and minor changes**

- You cannot edit settings while Docker is restarting
- Support Copy/Paste in About box
- Auto update polling every 24h
- Kernel boots with vsyscall=emulate arg and CONFIG_LEGACY_VSYSCALL is set to NONE in Moby
- Fixed vsock deadlock under heavy write load
- If you opt-out of analytics, you're prompted for approval before a bug report is sent
- Fixed bug where search domain could be read as `DomainName`
- Dedicated preference pane for HTTP proxy settings.
- Dedicated preference pane for CPU and Memory computing resources.
- Privacy settings moved to the general preference pane.
- Fixed an issue where the preference pane disappeared when the welcome whale menu was closed.
- HyperKit: code cleanup and minor fixes
- Improvements to Logging and Diagnostics
- osxfs: switch to libev/kqueue to improve latency
- VPNKit: improvements to DNS handling
- VPNKit: Improved diagnostics
- VPNKit: Forwarded UDP datagrams should have correct source port numbers
- VPNKit: add a local cache of DNS responses
- VPNKit: If one request fails, allow other concurrent requests to succeed.
  For example this allows IPv4 servers to work even if IPv6 is broken.
- VPNKit: Fixed bug which could cause the connection tracking to
  underestimate the number of active connections

### Beta 37 Release Notes (2017-01-16 1.13.0-rc7-beta37)

**Upgrades**

- Docker 1.13.0-rc7
- Notary 0.4.3
- Linux kernel 4.9.3

### Beta 36 Release Notes (2017-01-12 1.13.0-rc6-beta36)

>**Important Note:** Plugins installed using the experimental "managed plugins" feature in Docker 1.12 must be removed/uninstalled before upgrading.

**Upgrades**

- Docker 1.13.0-rc6
- Docker Compose 1.10-rc2
- Linux Kernel 4.9.2

**Bug fixes and minor improvements**

- Uninstall should be more reliable

### Beta 35 Release Notes (2017-01-06 1.13.0-rc5-beta35)

>**Important Note:** Plugins installed using the experimental "managed plugins" feature in Docker 1.12 must be removed/uninstalled before upgrading.

**Upgrades**

- Docker 1.13.0-rc5
- Docker Compose 1.10-rc1

## Edge Releases of 2016
### Beta 34 Release Notes (2016-12-20 1.13.0-rc4-beta34)

**New**

- Basic UI for Daemon.json editing

**Upgrades**

- Docker 1.13.0-rc4
- Linux Kernel 4.8.15

**Bug fixes and minor changes**

- Improved Proxy UI
- Better diagnostics of Windows containers
- Default Experimental/Debug flags are now set on beta for Windows Containers
- Windows Containers Reset to default script improvements
- About Box is now Copy/Paste enabled

### Beta 33 Release Notes (2016-12-15 1.13.0-rc3-beta33)

>**Important Note:** Plugins installed using the experimental "managed plugins" feature in Docker 1.12 must be removed/uninstalled before upgrading.

**New**

- VHDX file containing images and non-host mounted volumes can be moved (using "advanced" tab in the UI)

**Upgrades**

- Linux Kernel 4.8.14

**Bug fixes and minor changes**

- Bugsnag reports should work again
- Fixed a memory leak related to logs and Windows Containers

### Beta 32.1 Release Notes (2016-12-09 1.13.0-rc3-beta32.1)

>**Important Note:** Plugins installed using the experimental "managed plugins" feature in Docker 1.12 must be removed/uninstalled before upgrading.

**Hotfixes**

- Fix Hyper-V Windows Feature detection

**New**

- Windows containers settings panel
- Windows containers: Restart from the settings panel
- Windows containers: Factory default
- Windows containers: Modify Daemon.json
- Windows containers: Proxy settings can be modified
- Support for arm, aarch64, ppc64le architectures using qemu

**Upgrades**

- Docker 1.13.0-rc3
- Docker Machine 0.9.0-rc2
- Linux Kernel 4.8.12

**Bug fixes and minor changes**

- Time drifts between Windows and Linux containers should disappear
- VPNKit: Improved diagnostics
- Improvements in drive sharing code
- Removed the legacy "Disable oplocks" trick for enabling Windows Containers on older insider previews

### Beta 32 Release Notes (2016-12-07 1.13.0-rc3-beta32)

>**Important Note**:
>
>  Plugins installed using the experimental "managed plugins" feature in Docker 1.12 must be removed/uninstalled before upgrading.

**New**

- Windows containers settings panel and options are working. In previous releases, settings were not implemented for [Windows containers
mode](index.md#switch-between-windows-and-linux-containers-beta-feature). (See
[About the Docker Windows containers specific
dialogs](index.md#about-the-docker-windows-containers-specific-dialogs).)
- Windows containers: Restart from the settings panel works
- Windows containers: Factory default
- Windows containers: `Daemon.json` can be modified
- Windows containers: Proxy settings can be modified
- Support for arm, aarch64, ppc64le architectures using qemu

**Upgrades**

- Docker 1.13.0-rc3
- Docker Machine 0.9.0-rc2
- Linux Kernel 4.8.12

**Bug fixes and minor changes**

- Time drifts between Windows and Linux containers should disappear
- VPNKit: Improved diagnostics
- Improvements in drive sharing code
- Removed the legacy "Disable oplocks" trick for enabling Windows Containers on older insider previews

### Beta 31 Release Notes (2016-12-01 1.13.0-rc2-beta31)

**New**

- HTTP/HTTPS proxy settings are used by the Windows Container daemon to pull images
- TRIM support for disk (shrinks virtual disk)
- Virtual machine's time synchronization is forced after the host wakes from sleep mode

**Upgrades**

- Docker 1.13.0-rc2
- Dockerd 1.13.0-rc2 (Windows Containers)
- Docker Compose 1.9.0
- Docker Machine 0.9.0-rc1
- Linux kernel 4.8.10

**Bug fixes and minor changes**

- VPNKit: don't permute resource records in responses
- VPNKit: reduced the amount of log spam
- Optimized boot process
- Diagnostics are improved and faster
- Log the error when the GUI fails to initialize
- Trend Micro Office Scan made the API proxy think no drive was shared, fixed
- Show a link to the virtualizaton documentation
- Flush logs to file more often
- Fixed the URL to the SMB/firewall documentation
- Properly remove duplicate firewall rules

### Beta 30 Release Notes (2016-11-10 1.12.3-beta30)

**Upgrades**

- Docker Compose 1.9.0-rc4
- Linux kernel 4.4.30

**Bug fixes and minor changes**

- Optimized disk on stop
- Always remove the disk on factory reset
- Improvements to Logging and Diagnostics

### Beta 29.3 Release Notes (2016-11-02 1.12.3-beta29.3)

**Upgrades**

- Docker Compose 1.9.0-rc2

### Beta 29.2 Release Notes (2016-10-27 1.12.2-beta29.2)

**Hotfixes**

- Upgrade to Docker 1.12.3

### Beta 29.1 Release Notes (2016-10-26 1.12.1-beta29.1)

**Hotfixes**

- Fixed missing `/dev/pty/ptmx`

### Beta 29 Release Notes (2016-10-25 1.12.3-rc1-beta29)

>**Important Note**:
>
> The auto-update function in Beta 21 cannot install this update. To install the latest beta manually if you are still on Beta 21, download the installer here:

> [https://download.docker.com/win/beta/InstallDocker.msi](https://download.docker.com/win/beta/InstallDocker.msi)

> This problem is fixed as of Beta 23 for subsequent auto-updates.
>
Windows Container support relies on the Windows 10 container feature, which is
**experimental** at this point.  Windows 10 Pro (1607, build number 14393)
requires update `KB3192366` (soon to be released through Windows Update) to fully
work. Some insider builds may not work.

**New**

- Restore the virtual machine's configuration when it was changed by the user
- Overlay2 is now the default storage driver. After a factory reset overlay2 is automatically used
- Detect firewall configuration that might block the file sharing
- Send more GUI usage statistics to help us improve the product

**Upgrades**

- Docker 1.12.3-rc1
- Linux Kernel 4.4.27

**Bug fixes and minor changes**

- Faster mount/unmount of shared drives
- Added a timeout to mounting/unmounting a shared drive
- Added the settings to the diagnostics
- Increase default ulimit for memlock (fixes https://github.com/docker/for-mac/issues/801)
- Make sure we don't use an older Nlog library from the GAC


### Beta 28 Release Notes (2016-10-13 1.12.2-rc3-beta28)

>**Important Note**:
>
> The auto-update function in Beta 21 cannot install this update. To install the latest beta manually if you are still on Beta 21, download the installer here:

> [https://download.docker.com/win/beta/InstallDocker.msi](https://download.docker.com/win/beta/InstallDocker.msi)

> This problem is fixed as of Beta 23 for subsequent auto-updates.
>
Windows Container support relies on the Windows 10 container feature, which is
**experimental** at this point.  Windows 10 Pro (1607, build number 14393)
requires update `KB3192366` (soon to be released through Windows Update) to fully
work. Some insider builds may not work.

**New**

- Path to HyperV disks in no longer hardcoded, making the Toolbox import work with non-standard path
- Verify that ALL HyperV features are enabled
- Make it clear why user cannot switch to Windows Containers with a tooltip in the systray
- Added Moby console to the logs
- Save the current engine with the other settings
- Notary version 0.4.2 installed


**Upgrades**

- Docker 1.12.2
- Kernel 4.4.24

**Bug fixes and minor changes**

- Fixed a password escaping regression
- Support writing large values to the database, especially for trusted CAs
- VPNKit is now restarted if it dies
- Make sure invalid "DockerNat" switches are not used
- Preserve the PowerShell stacktraces
- Write OS and Application versions at the top of each log file

### Beta 27 Release Notes (2016-09-28 1.12.2-rc1-beta27)

>**Important Note**:
>
> The auto-update function in Beta 21 cannot install this update. To install the latest beta manually if you are still on Beta 21, download the installer here:

> [https://download.docker.com/win/beta/InstallDocker.msi](https://download.docker.com/win/beta/InstallDocker.msi)

> This problem is fixed as of Beta 23 for subsequent auto-updates.

**New**

* Reworked the File Sharing dialog and underlying mechanism
* Pre-fill username
* Faster and more reliable feedback when the user/password is not valid
* Better support for domain users
* Error message in Logs when File Sharing failed for other reasons

**Upgrades**

* Docker 1.12.2-rc1
* Docker Machine 0.8.2
* Docker Compose 1.8.1
* Kernel 4.4.21
* AUFS 20160912

**Bug fixes and minor changes**

* Improve the switching between Linux and Windows containers: better errors, more reliable, deal with more edge cases
* Kill lingering dockerd that users might have still around because they played with Windows Containers before
* Don't recreate the virtual machine if only the DNS server is set
* The uninstaller now kills the service if it failed to stop it properly
* Restart VPNKit and DataKit when the processes die
* VPNKit: impose a connection limit to avoid exhausting file descriptors
* VPNKit: handle UDP datagrams larger than 2035 bytes
* VPNKit: reduce the number of file descriptors consumed by DNS
* Improve debug information

### Beta 26 Release Notes (2016-09-14 1.12.1-beta26)

>**Important Note**:
>
> The auto-update function in Beta 21 cannot install this update. To install the latest beta manually if you are still on Beta 21, download the installer here:

> [https://download.docker.com/win/beta/InstallDocker.msi](https://download.docker.com/win/beta/InstallDocker.msi)

> This problem is fixed as of Beta 23 for subsequent auto-updates.

**New**

* Basic support for Windows containers. On Windows 10 build >= 14372, a switch in the `systray` icon changes which daemon (Linux or Windows) the Docker CLI talks to

* To support trusted registry transparently, all trusted CAs (root or intermediate) on the Windows host are automatically copied to Moby

* `Reset Credentials` also unshares the shared drives

* Logs are now rotated every day

**Upgrades**

* Linux kernel 4.4.20
* AUFS 20160905

**Bug fixes and minor changes**

* We no longer send the same DNS settings twice to the daemon

* Fixed the lingering net adapters removal on Windows 10 Anniversary Update

* Uploading a diagnostic now shows a proper status message in the Settings

### Beta 25 Release (2016-09-07 1.12.1-beta25)

>**Important Note**:
>
> The auto-update function in Beta 21 cannot install this update. To install the latest beta manually if you are still on Beta 21, download the installer here:

> [https://download.docker.com/win/beta/InstallDocker.msi](https://download.docker.com/win/beta/InstallDocker.msi)

> This problem is fixed as of Beta 23 for subsequent auto-updates.

**New**

* Support multiple DNS servers

**Bug fixes and minor changes**

* Improved name servers discovery
* VPNKit supports search domains
* Set CIFS (common internet file system) version to 3.02

**Known issues**

* Only UTF-8 passwords are supported for host filesystem sharing

* Docker automatically disables lingering net adapters. The only way to remove them is manually using `devmgmt.msc` as documented in [Remove stale network adapters](troubleshoot.md#4-remove-stale-network-adapters) under [Networking issues](troubleshoot.md#networking-issues) in Troubleshooting.

### Beta 24 Release (2016-08-23 1.12.1-beta24)

>**Important Note**:
>
> The auto-update function in Beta 21 cannot install this update. To install the latest beta manually if you are still on Beta 21, download the installer here:

> [https://download.docker.com/win/beta/InstallDocker.msi](https://download.docker.com/win/beta/InstallDocker.msi)

> This problem is fixed as of Beta 23 for subsequent auto-updates.

**Upgrades**

* Docker 1.12.1
* Docker Machine 0.8.1
* Linux kernel 4.4.19
* AUFS 20160822

**Bug fixes and minor changes**

* `slirp`: reduce the number of sockets used by UDP NAT, reduce the probability that NAT rules time out earlier than expected

**Known issues**

* Only UTF-8 passwords are supported for host filesystem sharing.

* Docker automatically disables lingering net adapters. The only way to remove them is manually using `devmgmt.msc` as documented in [Remove stale network adapters](troubleshoot.md#4-remove-stale-network-adapters) under [Networking issues](troubleshoot.md#networking-issues) in Troubleshooting.

### Beta 23 Release (2016-08-16 1.12.1-rc1-beta23)

>**Important Note**:
>
> The auto-update function in Beta 21 cannot install this update. To install the latest beta manually if you are still on Beta 21, download the installer here:

> [https://download.docker.com/win/beta/InstallDocker.msi](https://download.docker.com/win/beta/InstallDocker.msi)

> This problem is fixed as of Beta 23 for subsequent auto-updates.

**New**

* Added `mfsymlinks` smb option to support symlinks on bind mounted folder
* Added `nobrl` smb option to support sqlite on bind mounted folders
* Detect outdated versions of Kitematic

**Upgrades**

* Docker 1.12.1-rc1
* Linux kernel 4.4.17
* AUFS 20160808

**Bug fixes and minor changes**

* Fixed password handling for host file system sharing
* Automatically disable lingering net adapters that prevent Docker from starting or using the network
* Automatically delete duplicated MobyLinuxVMs on a `reset to factory defaults`
* Docker stops asking to import from toolbox after an upgrade
* Docker can now import from toolbox just after Hyper-V is activated
* Fixed Moby Diagnostics and Update Kernel
* Added more debug information to the diagnostics
* Sending anonymous statistics shouldn't hang anymore when Mixpanel is not available
* Improved the Hyper-V detection and activation mechanism
* VPNKit is now compiled with OCaml 4.03 rather than 4.02.3
* Support newlines in release notes
* Improved error message when docker daemon is not responding
* The configuration database is now stored in-memory
* Preserve the stacktrace of PowerShell errors
* Display service stacktrace in error windows
* Moby: use default sysfs settings, transparent huge pages disabled
* Moby: cgroup mount to support systemd in containers

**Known issues**

* Only UTF-8 passwords are supported for host filesystem sharing
* Docker automatically disables lingering net adapters. The only way to remove them is manually using `devmgmt.msc` as documented in [Troubleshooting](troubleshoot.md#networking-issues).

### Beta 22 Release (2016-08-11 1.12.0-beta22)

Unreleased. See Beta 23 for changes.

**Known issues**

* Docker automatically disables lingering net adapters. The only way to remove them is manually using `devmgmt.msc` as documented in [Troubleshooting](troubleshoot.md#networking-issues).

### Beta 21 Release (2016-07-28 1.12.0-beta21)

**New**

* Docker for Windows is now available from two channels: **stable** and **beta**. New features and bug fixes go out first in auto-updates to users in the beta channel. Updates to the stable channel are much less frequent and happen in sync with major and minor releases of the Docker engine. Only features that are well-tested and ready for production are added to the stable channel releases. For downloads of both and more information, see the [Getting Started](index.md#download-docker-for-windows).

* Removed the docker host name. Containers with exported ports are reachable via localhost.

* The UI shows whether the user is on beta or stable channel

**Upgrades**

* Docker 1.12.0 with experimental features
* Docker Machine 0.8.0
* Docker Compose 1.8.0

**Bug fixes and minor changes**

* Fixed networking issue when transmitting data to a container via an exposed port.
* Include the sources for qemu-img
* Fixed the migration from toolbox when the user has a space in its login
* Disable the migration from toolbox when hyperV is not yet activated
* More windows can be closed with ESC
* Added the channel to crash reports
* Fixed a path rewriting bug that happens on Windows insider build 14367
* Simplified the MobyLinux.ps1 script

**Known issues**

* Older Kitematic versions are not compatible with Docker for Windows. You need to manually delete the `C:\Program Files\Docker\Kitematic` folder before you click **Open Kitematic...** systray link.

### Beta 20 Release (2016-07-19 1.12.0-rc4-beta20)

**New**

* The UI option to disable port forwarding to `localhost` has been removed

**Bug fixes and minor changes**

* Fixed `docker.sock` permission issues
* Don't check for update when the settings panel opens
* Removed obsolete DNS workaround
* Use the secondary DNS server in more circumstances
* Limit the number of concurrent port forwards to avoid running out of resources
* Store the database as a "bare" git repo to avoid corruption problems

### Beta 19 Release (2016-07-14 1.12.0-rc4-beta19)

**New**

* Added an option to opt-out from sending usage statistics (only on the Edge channel for now)
* New error dialog box to upload crash reports

**Upgrades**

* Docker 1.12.0 RC4
* Docker Compose 1.8.0 RC2
* Docker Machine 0.8.0 RC2
* Linux kernel 4.4.15

**Bug fixes and minor changes**

* `com.docker.slirp`: included the DNS TCP fallback fix, required when UDP responses are truncated
* `docker build/events/logs/stats...` won't leak when interrupted with Ctrl-C
* Disable all buttons on Update Window when a version is downloading

### Beta 18.1 Release (2016-07-07 1.12.0-rc3-beta18.1)

>**Note**: Docker 1.12.0 RC3 release introduces a backward incompatible change from RC2. You can fix this by [recreating or updating your containers](troubleshoot.md#recreate-or-update-your-containers-after-beta-18-upgrade) as described in Troubleshooting.

**Hotfix**

* Fixed issue resulting in error "Hijack is incompatible with use of CloseNotifier", reverts previous fix for `Ctrl-C` during build.

**New**

* Forwarding the ports to localhost is now the default
* Added `http`/`https` proxy configuration to the settings
* The toolbox default machine can be imported on first launch
* Added UI when a crash report is collected and uploaded
* The check for update runs every 6 hours

**Upgrades**

* Docker 1.12.0 RC3

**Bug fixes and minor changes**

* The docker API proxy was failing to deal with 1.12 features (health check for, for example)
* When killing the virtual machine process, ignore when the process is already stopped
* When stopping the virtual machine, always stop the docker proxy
* Prevent the update windows from downloading the `.msi` into `C:\Program Files\Docker`
* All settings should be disabled when Docker is starting. (This regression was introduced in Beta 17)
* VPNKit: Improved scalability as number of network connections increases
* Improve the connection to the database
* Ignore when the shutdown service is not available

### Beta 18 Release (2016-07-06 1.12.0-rc3-beta18)

**New**

* Forwarding the ports to localhost is now the default
* Added `http`/`https` proxy configuration to the settings
* The toolbox default machine can be imported on first launch
* Added UI when a crash report is collected and uploaded
* The check for update runs every 6 hours

**Upgrades**

* Docker 1.12.0 RC3

**Bug fixes and minor changes**

* Interrupting a `docker build` with Ctrl-C actually stops the build
* The docker API proxy was failing to deal with 1.12 features (health check for, for example)
* When killing the VM process, ignore when the process is already stopped
* When stopping the VM, always stop the docker proxy
* Prevent the update windows from downloading the `.msi` into `C:\Program Files\Docker`
* All settings should be disabled when Docker is starting. (This regression was introduced in Beta 17)
* VPNKit: Improved scalability as number of network connections increases
* Improve the connection to the database
* Ignore when the shutdown service is not available

### Beta 17 Release (2016-06-29 1.12.0-rc2-beta17)

**Upgrades**

* Linux kernel 4.4.14, aufs 20160627

**Bug fixes and minor changes**

* Support users with spaces in their login
* Fix some cases where `dotnet restore` could hang
* Fixed `docker inspect` on an image
* Removed the console from Hyper-V manager
* Improved diagnostic for VPN connection and addedlogs for the service port openers
* Improve Moby's boot sequence to adapt to longer boot time when swarm services are running
* Forcefully turn off a virtual machine that won't shut down
* Clicking on a link from the changelog opens a browser
* Fix links to the documentation
* Fix the url to download Kitematic
* Renewed the signing certificates
* Fixed errors with the firewall and the network switch
* Fixed parsing errors in the PowerShell script

### Beta 16 Release (2016-06-17 1.12.0-rc2-beta16)

**Upgrades**

* Docker 1.12.0 RC2
* docker-compose 1.8.0 RC1
* docker-machine 0.8.0 RC1
* Alpine 3.4

**Bug fixes and minor changes**

* Fixes to the VPN mode
* Fixed the localhost port forwarding performance issue
* Auto-detect mounted/unmounted drive in the list of shares
    - Changed the name of the application from "DockerforWindows" to "Docker for Windows"
    - Avoid multiple update windows being displayed at the same time

### Beta 15 Release (2016-06-10 1.11.2-beta15)

**New**

* New experimental networking mode, exposing container ports on `localhost`
* New Settings menu to configure sysctl.conf
* New Settings menu to configure http proxies
* The VPN mode setting is removed (VPN mode is now the only supported mode)
* The vSwitch NAT configuration has been removed

**Upgrades**

* Docker 1.11.2
* Linux 4.4.12, AUFS 20160530

**Bug fixes and minor changes**

* Moved `Import from toolbox` option to the General Settings
* Increased the timeout to write to the configuration database
* Fixed an issue where sending anonymous stats to Mixpanel made the application stop
* Faster boot time
* All named pipes are now prefixed with the word `docker`
* Full version number is now displayed in the update window
* Default daemon config does not have debug enabled anymore
* More responsive Settings Panel, with new whales also :-)
* Improved logs and debug information

### Beta 14 Release(2016-06-02 1.11.1-beta14)

**New**

* Enabled configuration of the docker daemon (edit `config.json`)
* The VPN mode is enabled by default
* Removed DHCP for virtual machine network configuration
* User configurable NAT prefix and DNS server
* New feedback window to upload diagnostics dialog
* New status indicator in **Settings** window
* Virtual machine logs are uploaded with a crash report
* Animated welcome whale

**Bug fixes and minor changes**

* Support non-ASCII characters in passwords
* Fixed unshare a drive operation
* Fixed deserialized of exceptions sent from the service
* If the backend service is not running, the GUI now starts it
* The app no longer complains if the backend service is not running and the user just wants to shut down.


**Known issues**

* Due to limitation in the Windows NAT implementation, co-existence with other NAT prefixes needs to be carefully managed. See [NAT Configuration](troubleshoot.md#nat-configuration) in [Troubleshooting](troubleshoot.md) for more details.

### Beta 13 Release (2016-05-25 1.11.1-beta13)

**New**

This Beta release includes some significant changes:

* Docker communication is over Hyper-V sockets instead of the network
* Experimental VPN mode, also known as `vpnkit`
* Initial support for `datakit` for configuration
* Redesigned Settings panel
* Docker can now be restarted

**Bug fixes and minor changes**

* Support Net adapters with a different name than "vEthernet (DockerNAT)"
* Sharing now has a better support for domain users
* Fixed Toolbox migration (was broken in Beta12)
* Enabling Hyper-V (was broken in Beta12)
* Fixed error message when invalid labels are passed to `docker run`
* Mixpanel no longer uses roaming App Data
* UI improvements
* Support was added for virtual machines with other IP addresses out of the `10.0.75.0/24` range
* Improved FAQ

**Known issues**

* Due to limitation in the Windows NAT implementation, co-existence with other NAT prefixes needs to be carefully managed. See [NAT Configuration](troubleshoot.md#nat-configuration) in [Troubleshooting](troubleshoot.md) for more details.

### Beta 12 Release (2016-17-10 1.11.1-beta12)

**New**

* The application is now separated in two parts. A back-end service and a front-end GUI. The front-end GUI no longer asks for elevated access.

**Bug fixes and minor changes**

* Excluded the network drives from the shares list
* Removed the notification when closing the application
* Minor GUI improvements

**Known issues**

* Due to limitation in the Windows NAT implementation, co-existence with other NAT prefixes needs to be carefully managed. See [NAT Configuration](troubleshoot.md#nat-configuration) in [Troubleshooting](troubleshoot.md) for more details.


### Beta 11b Release (2016-05-11 1.11.1-beta11b)

**Hotfixes**

* Fixed an issue with named pipe permissions that prevented Docker from starting

### Beta 11 Release (2016-05-10 1.11.1-beta11)

**New**

* The GUI now runs in non-elevated mode and connects to an elevated Windows service
* Allocate virtual machine memory by 256 MB increments, instead of 1 GB
* Show a meaningful error when the user has an empty password
* Improved [Troubleshooting](troubleshoot.md) page

**Upgrades**

* docker-compose 1.7.1  (see <a href="https://github.com/docker/compose/releases/tag/1.7.1" target="_blank"> changelog</a>)
* Kernel 4.4.9

**Bug fixes and minor changes**

* Report the virtual machine's IP in `docker port`
* Handle passwords with spaces
* Show a clear error message when trying to install on Home editions
* Slower whale animation in the system tray
* Proxy is restarting itself when it crashes
* DHCP process handles exceptions gracefully
* Moby (Backend) fixes:
  - Fixed `vsock` half closed issue
  - Added NFS support
  - Hostname is now Moby, not Docker
  - Fixes to disk formatting scripts
  - Kernel upgrade to 4.4.9

**Known issues**

* Due to limitation in the Windows NAT implementation, co-existence with other NAT prefixes needs to be carefully managed. See [Troubleshooting](troubleshoot.md) for more details.

* Logs for the windows service are not aggregated with logs from the GUI. This is expected to be fixed in future versions.


### Beta 10 Release (2016-05-03 1.11.0-beta10)

**New**

* Improved Settings panel, allows you to configure the virtual machine’s memory and CPUs
* Co-exists with multiple internal Hyper-V switches and improved DHCP handling
* Token validation is now done over HTTPS. This should fix issues with some firewalls and antivirus software.

**Upgrades**

* Docker 1.11.1

**Bug fixes and minor changes**

* Fixed Desktop shortcut name and updated icons
* Preparation to run the backend as service
* Improved logging and Mixpanel events
* Improved code quality
* Improved the build
* New icons

**Known issues**

*  Due to limitation in the Windows NAT implementation, co-existence with other NAT prefixes needs to be carefully managed. See [Troubleshooting](troubleshoot.md) for more details.


### Beta 9 Release (2016-04-26 1.11.0-beta9)

**New**

* Provide one-click dialog to enable Hyper-V
* Report clear underlying Hyper-V errors

**Bug fixes and minor changes**

* Better handling of some networking issues
* Fixed help menu and start menu getting started URLs
* Restored “Docker is Initializing” notification on first run
* Better error messages during authentication
* Improved logging on error conditions
* Improved build and tests

**Known issues**

* If multiple internal Hyper-V switches exist the Moby virtual machine
may not start correctly. We have identified the issue and
are working on a solution.

### Beta 8 Release (2016-04-20 1.11.0-beta8)

**New**

* Auto-update is installed silently, and relaunches the application when it completes
* Uninstaller can be found in Windows menu
* Kitematic can be downloaded from the Dashboard menu

**Bug fixes and minor changes**

* Better UI in the ShareDrive window
* The firewall alert dialog does not come up as often as previously
* Configured MobyLinux virtual machine with a fixed memory of 2GB
* User password is no longer stored on the host-side KVP
* Uninstall shortcut is available in registry

### Beta 7 Release (2016-04-12 1.11.0-beta7)

**New**

  - Multiple drives can be shared
  - New update window
  - Welcome whale

**Upgrades**

* docker 1.11.0-rc5
* docker-machine 0.7.0-rc3
* docker-compose 1.7.0-rc2

**Bug fixes and minor changes**

* Improved networking configuration and error detection: fixed DHCP renewal and rebind issues
* Allow DNS/DHCP processes to restart on bind error
* Less destructive migration from Docker Toolbox
* Improved documentation
* Better error handling: Moby restarts itself if start takes too long.
* Kill proxy and exit docker before a new version is installed
* The application cannot start twice now
* The proxy stops automatically when the GUI is not running
* Removed existing proxy firewall rules before starting Moby
* The application now collects more and better information on crashes and other issues
* Improved all dialogs and windows
* Added the version to installer's first screen
* Better reset to defaults
* New regression test framework
* The installation MSI is now timestamped
* The Hyper-V install mentions Docker Toolbox only if it is present
* Improved Bugsnag reports: fixed a dependency bug, and added a unique ID to each new report
* Improved the build
* Improved code quality

**Known issues**

- Settings are now serialized in JSON. This install loses the current settings.

- Docker needs to open ports on the firewall. Sometimes, the user sees a firewall alert dialog. The user should allow the ports to be opened.

- The application was upgraded to 64 bits. The installation path changed to `C:\Program Files\Docker\Docker`. Users might need to close any Powershell/Cmd windows that were already open before the update to get the new `PATH`. In some cases, users may need to log off and on again.

**Bug Fixes**

  - Fixed DHCP renewal and rebind
  - Only mention toolbox on Hyper-V install if it's present
  - The application does not start twice now
  - DNS/DHCP processes are allowed to restart on bind error now
  - Removed the window that opens quickly during bugsnag reports
  - Fixed OS reported by Bugsnag
  - Improved the build
  - Improved code quality

### Beta 6 Release (2016-04-05 1.11.0.1288)

**Enhancements**

- Docs are updated for Beta 6!
- Support roaming: DNS queries are forwarded to the host
- Improved startup times by running a DHCP server on the host
- New settings dialog design
- Support Windows paths with -v
- Updated Docker CLI and daemon to 1.11.0-rc3
- Updated docker-machine to 0.7.0-rc2
- Updated docker-compose to 1.7.0-rc1
- Now install docker-credential-wincred
- Allow non-root users in containers to create files on volume mounts
- Automatically install Hyper-V
- The application is now 64 bits
- Improved wording in all dialog boxes and error messages
- Removed exit confirmation
- Show clickable URL in the Install HyperV message box
- Dashboard link to Kitematic (as on Mac)
- Moby kernel updated to 4.4.6
- The registry key was changed to HKLM\SOFTWARE\Docker Inc.\Docker\1.0

**Known issues**

- Migration from Docker Toolbox can fail sometimes. If this happens, the workaround is to restart the application.

- Docker needs to open ports on the firewall, which can activate a firewall alert dialog. Users should allow the ports to be opened.

- The application was upgraded to 64 bits. The installation path changed to `C:\Program Files\Docker\Docker`. If users have PowerShell/Cmd windows already open before the update, they might need to close them to catch the new PATH. In some cases, users need to log off and on again.

**Bug Fixes**

- Kill virtual machines that cannot be shut down properly

- Improved the diagnostic information sent with bugsnag reports

- Settings window shows when the drive is shared or not
`C:` drive can be bind mounted with `//c` or `/c`. Used to be `//c/`

- Don't try to submit empty tokens

- Fixed the version shown in the About box

- Fixed a race condition on the logs

- Fixed a race condition on the settings

- Fixed broken links in the documentation

- Replaced `sha1` with actual version in the assemblies

- Don't start the unused agent process

### Beta 5 Release (2016-03-29 1.10.6)

**Enhancements**

* Remove debug console
* Open browser with hyper-v installation instructions
* Added CloudFront for downloads from Europe
* Capture qemu logs during toolbox upgrades
* Rename alpha distribution channel to beta

**Bug Fixes**

* Fix diagnose section in bugsnag report
* Fix msi version
* Don't truncate Toolbox link

>**Note**: Docker for Windows skipped from Beta 1 to Beta 5 at this point to synch up the version numbering with Docker for Mac, which went into beta cycles a little earlier.

### Beta 1 Release (2016-03-24 1.10.6)

**Enhancements**

- Display the third party licenses
- Display the license agreement
- The application refuses to start if Hyper-V is not enabled
- Rename `console` to `debug console`
- Remove `machine` from notification
- Open the feedback forum
- Use same MixPanel project for Windows and macOS
- Align MixPanel events with macOS
- Added a script to diagnose problems
- Submit diagnostic with bugsnag reports
- MixPanel heartbeat every hour

**Bug Fixes**

- Accept all versions of Enterprise 10, Pro 10 and Education 10 during installation (Eval, N, ...)
- Fix Linux kernel crashes with certain applications or somesuch
- Fix notifications that are not shown
- Animate the systray whale on reset
- Shorten the enrollment process timeout
- Properly unmount shares when the user un-selects the setting
- Don't install on unsupported builds

### Alpha 4 Release (2016-03-10 1.10.4.0)

- Faster Startup & Shutdown
- Use host DNS parameters
- Enrollment System
- Recreating manually removed vm
- More MixPanel Events
- Various Bug Fixes

### Alpha 3 Release (2016-03-03 1.10.2.14)

**File sharing**

  - Create network share automatically
  - Improve Credentials management
  - Support paths with c and C drive

**Crashes and Analytics**

  - Report crashes with Bugsnag
  - Send analytics through MixPanel

**GUI**

  - Improve layout of About and Settings dialog
  - Improve Updater
  - Link to *Help*
  - Link to *Send Feeback*

**General**

  - Bug fixes

### Alpha 2 Release (2016-02-26 1.10.2.12)

**Installer**

  - Enhancements
  - Auto-update
  - License agreement

**General**

  - Bug fixes

### Alpha 1 Release (2016-02-22 1.10.1.42-1)

**Hypervisor**

  - significant performance improvements

**Security**

  - retrieving credentials from user

**Filesystem**

  - hot-mounting host filesystem with credential

**General**

  - state management
  - stability, logging
  - bugfixes, eye candies

### Alpha 0 Release (2016-02-09 1.10.0.0-0)

**Hypervision**

  - Hyper-V-backed virtual machines
  - boots Moby in a few seconds
  - installs CLI in `PATH`
  - proxies Docker commands to Moby

**Filesystem**

  - mounts host filesystem to support `--volume`
  - Samba client with a hardcoded password
  - allows live reload

**Networking**

  - live debugging Node.js application<|MERGE_RESOLUTION|>--- conflicted
+++ resolved
@@ -23,11 +23,7 @@
 [Download](https://download.docker.com/win/edge/34207/Docker%20Desktop%20Installer.exe)
 
 * Bug fixes and minor changes
-<<<<<<< HEAD
-  - Upgrade QEMU from 2.8.0 to 3.1.0 to fix an emulation issue when building and running Java applications on Arm64 devices. [docker/for-mac#3646](https://github.com/docker/for-mac/issues/3646)
-=======
   - Upgrade QEMU from 2.8.0 to 3.1.0 to fix an emulation issue when building and running Java applications on Arm64 devices.
->>>>>>> c5de8d89
 
 ### Docker Community Edition 2.0.4.0 2019-04-30
 
