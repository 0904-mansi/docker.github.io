--- conflicted
+++ resolved
@@ -27,11 +27,7 @@
 
 You've been editing the same Compose file for this entire tutorial. Well, we
 have good news. That Compose file works just as well in production as it does
-<<<<<<< HEAD
 on your machine. In this section, we will go through some options for running your
-=======
-on your machine. Here, we go through some options for running your
->>>>>>> add53d7e
 Dockerized application.
 
 ## Choose an option
