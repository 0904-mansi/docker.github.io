var _ = require('underscore');
var React = require('react/addons');
var RetinaImage = require('react-retina-image');
var path = require('path');
var shell = require('shell');
var util = require('./Util');
var metrics = require('./Metrics');
var Router = require('react-router');
<<<<<<< HEAD
var util = require('./Util');
=======
var ContainerStore = require('./ContainerStore');
>>>>>>> 246affab

var ContainerHomeFolder = React.createClass({
  mixins: [Router.State, Router.Navigation],
  handleClickFolder: function (hostVolume, containerVolume) {
    metrics.track('Opened Volume Directory', {
      from: 'home'
    });
<<<<<<< HEAD
    util.openPathOrUrl(path, function (err) {
      if (err) { throw err; }
    });
=======

    if (hostVolume.indexOf(process.env.HOME) === -1) {
      var volumes = _.clone(this.props.container.Volumes);
      var newHostVolume = path.join(util.home(), 'Kitematic', this.props.container.Name, containerVolume);
      volumes[containerVolume] = newHostVolume;
      var binds = _.pairs(volumes).map(function (pair) {
        return pair[1] + ':' + pair[0];
      });
      ContainerStore.updateContainer(this.props.container.Name, {
        Binds: binds
      }, function (err) {
        if (err) {
          console.log(err);
          return;
        }
        shell.showItemInFolder(newHostVolume);
      });
    } else {
      shell.showItemInFolder(hostVolume);
    }
>>>>>>> 246affab
  },
  handleClickChangeFolders: function () {
    metrics.track('Viewed Volume Settings', {
      from: 'preview'
    });
    this.transitionTo('containerSettingsVolumes', {name: this.getParams().name});
  },
  render: function () {
    if (!this.props.container) {
      return false;
    }

    var folders = _.map(this.props.container.Volumes, (val, key) => {
      var firstFolder = key.split(path.sep)[1];
      return (
        <div key={key} className="folder" onClick={this.handleClickFolder.bind(this, val, key)}>
          <RetinaImage src="folder.png" />
          <div className="text">{firstFolder}</div>
        </div>
      );
    });

    if (this.props.container.Volumes && _.keys(this.props.container.Volumes).length > 0 && this.props.container.State.Running) {
      return (
        <div className="folders wrapper">
          <h4>Edit Files</h4>
          <div className="widget">
            {folders}
          </div>
          <div className="subtext" onClick={this.handleClickChangeFolders}>Change Folders</div>
        </div>
      );
    } else {
      return false;
    }
  }
});

module.exports = ContainerHomeFolder;<|MERGE_RESOLUTION|>--- conflicted
+++ resolved
@@ -6,11 +6,7 @@
 var util = require('./Util');
 var metrics = require('./Metrics');
 var Router = require('react-router');
-<<<<<<< HEAD
-var util = require('./Util');
-=======
 var ContainerStore = require('./ContainerStore');
->>>>>>> 246affab
 
 var ContainerHomeFolder = React.createClass({
   mixins: [Router.State, Router.Navigation],
@@ -18,17 +14,20 @@
     metrics.track('Opened Volume Directory', {
       from: 'home'
     });
-<<<<<<< HEAD
-    util.openPathOrUrl(path, function (err) {
-      if (err) { throw err; }
-    });
-=======
 
     if (hostVolume.indexOf(process.env.HOME) === -1) {
       var volumes = _.clone(this.props.container.Volumes);
       var newHostVolume = path.join(util.home(), 'Kitematic', this.props.container.Name, containerVolume);
       volumes[containerVolume] = newHostVolume;
       var binds = _.pairs(volumes).map(function (pair) {
+        if(util.isWindows()) {
+            var home = util.home();
+            home = home.charAt(0).toLowerCase() + home.slice(1);
+            home = '/' + home.replace(':', '').replace(/\\/g, '/');
+            var fullPath = path.join(home, 'Kitematic', pair[1], pair[0]);
+            fullPath = fullPath.replace(/\\/g, '/');
+            return fullPath + ':' + pair[0];
+        }
         return pair[1] + ':' + pair[0];
       });
       ContainerStore.updateContainer(this.props.container.Name, {
@@ -43,7 +42,6 @@
     } else {
       shell.showItemInFolder(hostVolume);
     }
->>>>>>> 246affab
   },
   handleClickChangeFolders: function () {
     metrics.track('Viewed Volume Settings', {
