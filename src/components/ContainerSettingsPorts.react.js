--- conflicted
+++ resolved
@@ -46,7 +46,7 @@
   },
   render: function () {
     if (!this.props.container) {
-      return (<div></div>);
+      return false;
     }
     var ports = _.map(_.pairs(this.state.ports), pair => {
       var key = pair[0];
@@ -62,15 +62,6 @@
       <div className="settings-panel">
         <div className="settings-section">
           <h3>Configure Ports</h3>
-<<<<<<< HEAD
-          <div className="table ports">
-            <div className="table-labels">
-              <div className="label-left">DOCKER PORT</div>
-              <div className="label-right">LOCAL PORT</div>
-            </div>
-            {ports}
-          </div>
-=======
           <table className="table ports">
             <thead>
               <tr>
@@ -82,7 +73,6 @@
               {ports}
             </tbody>
           </table>
->>>>>>> fef7f97d
         </div>
       </div>
     );
