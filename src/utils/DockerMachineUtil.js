var _ = require('underscore');
var path = require('path');
var Promise = require('bluebird');
var fs = require('fs');
var util = require('./Util');
var resources = require('./ResourcesUtil');

var NAME = util.isWindows () ? 'kitematic' : 'dev';

var DockerMachine = {
  command: function () {
    return resources.dockerMachine();
  },
  name: function () {
    return NAME;
  },
  isoversion: function () {
    try {
      var data = fs.readFileSync(path.join(util.home(), '.docker', 'machine', 'machines', NAME, 'boot2docker.iso'), 'utf8');
      var match = data.match(/Boot2Docker-v(\d+\.\d+\.\d+)/);
      if (match) {
        return match[1];
      } else {
        return null;
      }
    } catch (err) {
      return null;
    }
  },
  info: function () {
    return util.exec([this.command(), 'ls']).then(stdout => {
      var lines = stdout.trim().split('\n').filter(line => line.indexOf('time=') === -1);
      var machines = {};
      lines.slice(1, lines.length).forEach(line => {
        var tokens = line.trim().split(/[\s]+/).filter(token => token !== '*');
        var machine = {
          name: tokens[0],
          driver: tokens[1],
          state: tokens[2],
          url: tokens[3] || ''
        };
        machines[machine.name] = machine;
      });
      if (machines[NAME]) {
        return Promise.resolve(machines[NAME]);
      } else {
        return Promise.reject(new Error('Machine does not exist.'));
      }
    });
  },
  exists: function () {
    return this.info().then(() => {
      return true;
    }).catch(() => {
      return false;
    });
  },
  create: function () {
    var dockerversion = util.packagejson()['docker-version'];
    if (util.isWindows()) {
      return util.exec([this.command(), '-D', 'create', '-d', 'virtualbox', '--virtualbox-memory', '2048', NAME]);
    } else {
      return util.exec([this.command(), '-D', 'create', '-d', 'virtualbox' ,'--virtualbox-boot2docker-url', path.join(process.cwd(), 'resources', 'boot2docker-' + dockerversion + '.iso'), '--virtualbox-memory', '2048', NAME]);
    }
  },
  start: function () {
    return util.exec([this.command(), '-D', 'start', NAME]);
  },
  stop: function () {
    return util.exec([this.command(), 'stop', NAME]);
  },
  upgrade: function () {
    return util.exec([this.command(), 'upgrade', NAME]);
  },
  rm: function () {
    return util.exec([this.command(), 'rm', '-f', NAME]);
  },
  ip: function () {
    return util.exec([this.command(), 'ip', NAME]).then(stdout => {
      return Promise.resolve(stdout.trim().replace('\n', ''));
    });
  },
  regenerateCerts: function () {
    return util.exec([this.command(), 'tls-regenerate-certs', '-f', NAME]);
  },
  state: function () {
    return this.info().then(info => {
      return info ? info.state : null;
    });
  },
  disk: function () {
    return util.exec([this.command(), 'ssh', NAME, 'df']).then(stdout => {
      try {
        var lines = stdout.split('\n');
        var dataline = _.find(lines, function (line) {
          return line.indexOf('/dev/sda1') !== -1;
        });
        var tokens = dataline.split(' ');
        tokens = tokens.filter(function (token) {
          return token !== '';
        });
        var usedGb = parseInt(tokens[2], 10) / 1000000;
        var totalGb = parseInt(tokens[3], 10) / 1000000;
        var percent = parseInt(tokens[4].replace('%', ''), 10);
        return {
          used_gb: usedGb.toFixed(2),
          total_gb: totalGb.toFixed(2),
          percent: percent
        };
      } catch (err) {
        return Promise.reject(err);
      }
    });
  },
  memory: function () {
    return util.exec([this.command(), 'ssh', NAME, 'free -m']).then(stdout => {
      try {
        var lines = stdout.split('\n');
        var dataline = _.find(lines, function (line) {
          return line.indexOf('-/+ buffers') !== -1;
        });
        var tokens = dataline.split(' ');
        tokens = tokens.filter(function(token) {
          return token !== '';
        });
        var usedGb = parseInt(tokens[2], 10) / 1000;
        var freeGb = parseInt(tokens[3], 10) / 1000;
        var totalGb = usedGb + freeGb;
        var percent = Math.round(usedGb / totalGb * 100);
        return {
          used_gb: usedGb.toFixed(2),
          total_gb: totalGb.toFixed(2),
          free_gb: freeGb.toFixed(2),
          percent: percent
        };
      } catch (err) {
        return Promise.reject(err);
      }
    });
  },
  stats: function () {
    this.state().then(state => {
      if (state === 'Stopped') {
        return Promise.resolve({state: state});
      }
      var memory = this.memory();
      var disk = this.disk();
      return Promise.all([memory, disk]).spread((memory, disk) => {
        return Promise.resolve({
          memory: memory,
          disk: disk
        });
      });
    });
  },
  dockerTerminal: function (cmd) {
    if(util.isWindows()) {
      cmd = cmd || '';
      this.info().then(machine => {
        util.exec('start powershell.exe ' + cmd,
          {env: {
            'DOCKER_HOST' : machine.url,
            'DOCKER_CERT_PATH' : path.join(util.home(), '.docker/machine/machines/' + machine.name),
<<<<<<< HEAD
            'DOCKER_TLS_VERIFY': 1,
            'PATH': resources.resourceDir()
=======
            'DOCKER_TLS_VERIFY': 1
>>>>>>> 1d3b220f
          }
        });
      });
    } else {
      cmd = cmd || '$SHELL';
      this.info().then(machine => {
        var cmd = [resources.terminal(), `DOCKER_HOST=${machine.url} DOCKER_CERT_PATH=${path.join(util.home(), '.docker/machine/machines/' + machine.name)} DOCKER_TLS_VERIFY=1 ${cmd}`];
        util.exec(cmd).then(() => {});
      });
    }
  },
};

module.exports = DockerMachine;<|MERGE_RESOLUTION|>--- conflicted
+++ resolved
@@ -161,12 +161,7 @@
           {env: {
             'DOCKER_HOST' : machine.url,
             'DOCKER_CERT_PATH' : path.join(util.home(), '.docker/machine/machines/' + machine.name),
-<<<<<<< HEAD
-            'DOCKER_TLS_VERIFY': 1,
-            'PATH': resources.resourceDir()
-=======
             'DOCKER_TLS_VERIFY': 1
->>>>>>> 1d3b220f
           }
         });
       });
