--- conflicted
+++ resolved
@@ -215,11 +215,8 @@
           return;
         }
         containerServerActions.allUpdated({containers: _.indexBy(containers.concat(_.values(this.placeholders)), 'Name')});
-<<<<<<< HEAD
         this.logs();
-=======
         this.fetchAllImages();
->>>>>>> c1c1922e
       });
     });
   },
