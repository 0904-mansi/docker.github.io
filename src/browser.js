--- conflicted
+++ resolved
@@ -11,15 +11,10 @@
 
 process.env.NODE_PATH = path.join(__dirname, 'node_modules');
 process.env.RESOURCES_PATH = path.join(__dirname, '/../resources');
-<<<<<<< HEAD
-process.env.PATH = '/usr/local/bin:' + process.env.PATH;
-var exiting = false;
-=======
 if (process.platform !== 'win32') {
   process.env.PATH = '/usr/local/bin:' + process.env.PATH;
 }
->>>>>>> 902fb2ec
-
+var exiting = false;
 var size = {}, settingsjson = {};
 try {
   size = JSON.parse(fs.readFileSync(path.join(app.getPath('userData'), 'size')));
