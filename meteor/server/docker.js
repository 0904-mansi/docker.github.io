Dockerode = Meteor.require('dockerode');

<<<<<<< HEAD
var DOCKER_HOST='192.168.60.103';
docker = new Docker({host: DOCKER_HOST, port: '2375'});
=======
var DOCKER_HOST='192.168.59.103';
docker = new Dockerode({host: '192.168.59.103', port: '2375'});
>>>>>>> c00fe7b6

Docker = {};

Docker.removeContainer = function (containerId, callback) {
  var container = docker.getContainer(containerId);
  container.kill(function (err) {
    if (err) { callback(err); return; }
    container.remove({v:1}, function (err) {
      if (err) { callback(err); return; }
      console.log('Deleted container: ' + containerId);
      callback(null);
    });
  });
};

Docker.removeContainerSync = function (containerId) {
  return Meteor._wrapAsync(Docker.removeContainer)(containerId);
};

Docker.getContainerData = function (containerId, callback) {
  var container = docker.getContainer(containerId);
  container.inspect(function (err, data) {
    if (err) {
      callback(err, null);
      return;
    } else {
      data.Config.Volumes = convertVolumeObjToArray(data.Config.Volumes);
      data.Volumes = convertVolumeObjToArray(data.Volumes);
      data.VolumesRW = convertVolumeObjToArray(data.VolumesRW);
      callback(null, data);
      return;
    }
  });
};

Docker.getContainerDataSync = function (containerId) {
  return Meteor._wrapAsync(Docker.getContainerData)(containerId);
};

Docker.runContainer = function (app, image, callback) {
  var envParam = [];
  _.each(_.keys(app.config), function (key) {
    var builtStr = key + '=' + app.config[key];
    envParam.push(builtStr);
  });
  console.log(envParam);
  docker.createContainer({
    Image: image._id.toLowerCase(),
    Tty: false,
    Env: envParam,
    Hostname: app.name,
    name: app.name
  }, function (err, container) {
    if (err) { callback(err, null); return; }
    console.log('Created container: ' + container.id);
    // Bind volumes
    var binds = [];
    if (image.docker.Config.Volumes.length > 0) {
      _.each(image.docker.Config.Volumes, function (vol) {
        binds.push('/var/lib/docker/binds/' + app.name + vol.Path + ':' + vol.Path);
      });
    }
    // Start the container
    container.start({
      PublishAllPorts: true,
      Binds: binds
    }, function (err) {
      if (err) { callback(err, null); return; }
      console.log('Started container: ' + container.id);
      // Use dig to refresh the DNS
      exec('/usr/bin/dig dig ' + app.name + '.dev @172.17.42.1 ', function() {});
      callback(null, container);
    });
  });
};

Docker.runContainerSync = function (app, image) {
  return Meteor._wrapAsync(Docker.runContainer)(app, image);
};

Docker.restartContainer = function (containerId, callback) {
  var container = docker.getContainer(containerId);
  container.restart(function (err) {
    if (err) {
      console.log(err);
      callback(err);
      return;
    }
    console.log('Restarted container: ' + containerId);
    callback(null);
  });
};

Docker.restartContainerSync = function (containerId) {
  return Meteor._wrapAsync(Docker.restartContainer)(containerId);
};

var convertVolumeObjToArray = function (obj) {
  var result = [];
  if (obj !== null && typeof obj === 'object') {
    _.each(_.keys(obj), function (key) {
      var volumeObj = {};
      volumeObj.Path = key;
      volumeObj.Value = obj[key];
      result.push(volumeObj);
    });
  }
  return result;
};

Docker.getImageData = function (imageId, callback) {
  var image = docker.getImage(imageId.toLowerCase());
  image.inspect(function (err, data) {
    if (err) {
      callback(err, null);
      return;
    } else {
      data.Config.Volumes = convertVolumeObjToArray(data.Config.Volumes);
      data.ContainerConfig.Volumes = convertVolumeObjToArray(data.ContainerConfig.Volumes);
      callback(null, data);
      return;
    }
  });
};

Docker.getImageDataSync = function (imageId) {
  return Meteor._wrapAsync(Docker.getImageData)(imageId);
};

Docker.removeImage = function (imageId, callback) {
  var image = docker.getImage(imageId.toLowerCase());
  image.remove({force: true}, function (err) {
    if (err) { callback(err); return; }
    console.log('Deleted image: ' + imageId);
    callback(null);
  });
};

Docker.removeImageSync = function (imageId) {
  return Meteor._wrapAsync(Docker.removeImage)(imageId);
};

Docker.removeBindFolder = function (name, callback) {
  exec(path.join(Util.getBinDir(), 'boot2docker') + ' ssh "sudo rm -rf /var/lib/docker/binds/' + name + '"', function (err, stdout) {
    callback(err, stdout);
  });
};

var defaultContainerOptions = function () {
  return [
    {
      Image: 'kite-dns',
      name: 'kite-dns',
      PortBindings: {'53/udp': [{ 'HostPort': '53', 'HostIp': '172.17.42.1' }]},
      Binds: ['/var/run/docker.sock:/tmp/docker.sock']
    }
  ];
};

checkDefaultImages = function (callback) {
  var defaultNames = defaultContainerOptions().map(function (container) {
    return container.name;
  });
  async.each(defaultNames, function (name, innerCallback) {
    var image = docker.getImage(name);
    image.inspect(function (err) {
      if (err) {
        if (err.reason === 'no such image') {
          innerCallback('no such image');
        } else {
          innerCallback(err);
        }
      } else {
        innerCallback();
      }
    });
  }, function (err) {
    if (err) {
      callback(err);
    } else {
      callback();
    }
  });
};

resolveDefaultImages = function () {
  var defaultNames = defaultContainerOptions().map(function (container) {
    return container.name;
  });
  async.each(defaultNames, function (name, innerCallback) {
    var image = docker.getImage(name);
    image.inspect(function (err) {
      if (err) {
        if (err.reason === 'no such image') {
          docker.loadImage(path.join(Util.getBinDir(), 'base-images.tar.gz'), {}, function (err) {
            if (err) {
              innerCallback(err);
              return;
            } else {
              innerCallback();
            }
          });
        } else {
          innerCallback(err);
        }
      } else {
        innerCallback();
      }
    });
  });
};

checkDefaultContainers = function(callback) {
  var defaultNames = defaultContainerOptions().map(function (container) {
    return container.name;
  });
  async.each(defaultNames, function (name, innerCallback) {
    var container = docker.getContainer(name);
    container.inspect(function (err, data) {
      if (err) {
        innerCallback(err);
      } else {
        if (data && data.State && data.State.Running) {
          innerCallback(null);
        } else {
          innerCallback('Not running');
        }
      }
    });
  }, function (err) {
    if (err) {
      callback(err);
    } else {
      callback();
    }
  });
};

resolveDefaultContainers = function (callback) {
  var defaultNames = defaultContainerOptions().map(function (container) {
    return container.name;
  });
  killAndRemoveContainers(defaultNames, function (err) {
    if (err) {
      callback(err);
      return;
    }
    upContainers(defaultContainerOptions(), function (err) {
      callback(err);
    });
  });
};

reloadDefaultContainers = function (callback) {
  console.log('Reloading default containers.');

  var defaultNames = defaultContainerOptions().map(function (container) {
    return container.name;
  });

  var ready = false;
  async.until(function () {
    return ready;
  }, function (callback) {
    docker.listContainers(function (err) {
      if (!err) {
        ready = true;
      }
      callback();
    });
  }, function (err) {
    console.log(err);
    console.log('Removing old Kitematic default containers.');
    killAndRemoveContainers(defaultNames, function (err) {
      console.log('Removed old Kitematic default containers.');
      if (err) {
        console.log('Removing old Kitematic default containers ERROR.');
        callback(err);
        return;
      }
      console.log('Loading new Kitematic default images.');
      docker.loadImage(path.join(Util.getBinDir(), 'base-images.tar.gz'), {}, function (err) {
        if (err) {
          callback(err);
          return;
        }
        console.log('Starting new Kitematic default containers.');
        upContainers(defaultContainerOptions(), function (err) {
          callback(err);
        });
      });
    });
  });
};

upContainers = function (optionsList, callback) {
   var createDefaultContainer = function (options, innerCallback) {
    docker.createContainer(options, function (err, container) {
      if (err) {
        innerCallback(err);
        return;
      }
      container.start({
        PublishAllPorts: true,
        PortBindings: options.PortBindings,
        Binds: options.Binds
      }, function (err) {
        innerCallback(err);
      });
    });
  };

  async.each(optionsList, function (options, innerCallback) {
    var container = docker.getContainer(options.name);
    container.inspect(function (err, data) {
      if (err) {
        if (err.reason.indexOf('no such container') !== -1) {
          createDefaultContainer(options, function (err) {
            innerCallback(err);
          });
        } else {
          innerCallback(err);
        }
      } else {
        if (data && !data.State.Running) {
          container.start(function (err) {
            innerCallback(err);
          });
        } else {
          innerCallback();
        }
      }
    });
  }, function (err) {
    callback(err);
  });
};

removeImages = function (names, callback) {
  async.each(names, function (name, innerCallback) {
    var image = docker.getImage(name);
    image.remove(function (err) {
      if (err) {
        console.log('remove image error');
        console.log(err);
        if (err.reason === 'no such image') {
          innerCallback();
        } else {
          innerCallback(err);
        }
      } else {
        innerCallback();
      }
    });
  }, function (err) {
    callback(err);
  });
};

killAndRemoveContainers = function (names, callback) {
  async.each(names, function (name, innerCallback) {
    var container = docker.getContainer(name);
    container.inspect(function (err, data) {
      if (err) {
        innerCallback();
        return;
      }
      if (data.State.Running) {
        // Kill it
        container.kill(function (err) {
          if (err) {
            innerCallback(err);
          } else {
            // Remove it
            container.remove(function (err) {
              innerCallback(err);
            });
          }
        });
      } else {
        container.remove(function (err) {
          innerCallback(err);
        });
      }
    });
  }, function (err) {
    callback(err);
  });
};

Meteor.methods({
  runApp: function (app) {
    this.unblock();
    var image = Images.findOne({_id: app.imageId});
    // Delete old container if one already exists
    try {
      Docker.removeContainerSync(app.name);
    } catch (e) {}
    try {
      var container = Docker.runContainerSync(app, image);
      var containerData = Docker.getContainerDataSync(container.id);
      // Set a delay for app to spin up
      Meteor.setTimeout(function () {
        Apps.update(app._id, {$set: {
          docker: containerData,
          status: 'READY'
        }});
      }, 2500);
    } catch (e) {
      console.error(e);
    }
  },
  getDockerHost: function () {
    return DOCKER_HOST;
  },
  reloadDefaultContainers: function () {
    this.unblock();
    return Meteor._wrapAsync(reloadDefaultContainers)();
  },
  checkDefaultImages: function () {
    this.unblock();
    return Meteor._wrapAsync(checkDefaultImages)();
  },
  resolveDefaultImages: function () {
    this.unblock();
    return Meteor._wrapAsync(resolveDefaultImages)();
  },
  checkDefaultContainers: function () {
    this.unblock();
    return Meteor._wrapAsync(checkDefaultContainers)();
  },
  resolveDefaultContainers: function () {
    this.unblock();
    return Meteor._wrapAsync(resolveDefaultContainers)();
  }
});<|MERGE_RESOLUTION|>--- conflicted
+++ resolved
@@ -1,12 +1,7 @@
 Dockerode = Meteor.require('dockerode');
 
-<<<<<<< HEAD
 var DOCKER_HOST='192.168.60.103';
-docker = new Docker({host: DOCKER_HOST, port: '2375'});
-=======
-var DOCKER_HOST='192.168.59.103';
-docker = new Dockerode({host: '192.168.59.103', port: '2375'});
->>>>>>> c00fe7b6
+docker = new Dockerode({host: DOCKER_HOST, port: '2375'});
 
 Docker = {};
 
