var fs = require('fs');
var exec = require('exec');
var path = require('path');

VirtualBox = {};

VirtualBox.REQUIRED_VERSION = '4.3.14';
VirtualBox.INCLUDED_VERSION = '4.3.14';
VirtualBox.INSTALLER_FILENAME = 'virtualbox-4.3.14.pkg';

// Info for the hostonly interface we add to the VM.
VirtualBox.HOSTONLY_HOSTIP = '192.168.60.3';
VirtualBox.HOSTONLY_NETWORKMASK = '255.255.255.0';

VirtualBox.installed = function () {
  return fs.existsSync('/usr/bin/VBoxManage');
};

VirtualBox.exec = function (command, callback) {
  exec('/usr/bin/VBoxManage ' + command, function (error, stdout, stderr) {
    callback(error, stdout, stderr);
  });
};

VirtualBox.install = function (callback) {
  // -W waits for the process to close before finishing.
<<<<<<< HEAD
  exec('open -W ' + path.join(Util.getBinDir(), this.INSTALLER_FILENAME), function (error, stdout, stderr) {
    console.log(stdout);
    console.log(stderr);
=======
  exec('open -W ' + path.join(getBinDir(), this.INSTALLER_FILENAME), function (error, stdout, stderr) {
>>>>>>> b88660c1
    if (error) {
      callback(error);
      return;
    }
    callback(null);
  });
};

VirtualBox.version = function (callback) {
  if (!this.installed()) {
    callback('VirtualBox not installed.');
    return;
  }
  this.exec('-v', function (err, stdout, stderr) {
    if (err) {
      callback(err);
      return;
    }
    // Output is x.x.xryyyyyy
    var match = stdout.match(/(\d+\.\d+\.\d+).*/);
    if (!match || match.length < 2) {
      callback('VBoxManage -v output format not recognized.');
      return;
    }
    callback(null, match[1]);
  });
};

VirtualBox.hostOnlyIfs = function (callback) {
  this.exec('list hostonlyifs', function (err, stdout, stderr) {
    if (err) {
      callback(err);
      return;
    }
    var lines = stdout.split('\n');
    var hostOnlyIfs = {};
    var currentIf = null;
    _.each(lines, function (line) {
      if (!line.length) {
        return;
      }
      var pieces = line.split(':');
      var key = pieces[0].trim();
      var value = pieces[1] ? pieces[1].trim() : null;
      if (key === 'Name') {
        currentIf = value;
        hostOnlyIfs[value] = {};
      }
      hostOnlyIfs[currentIf][key] = value;
    });
    callback(null, hostOnlyIfs);
  });
};

VirtualBox.hostOnlyAdapters = function (vm, callback) {
  this.exec('showvminfo ' + vm + ' --machinereadable', function (err, stdout, stderr) {
    if (err) {
      callback(err);
      return;
    }
    var matches = stdout.match(/(hostonlyadapter\d+)="(vboxnet\d+)"/g);
    if (!matches.length) {
      callback(null, {});
    } else {
      var objs = {};
      _.each(matches, function (match) {
        var pieces = match.split('=');
        objs[pieces[0]] = pieces[1].replace(/"/g, '');
      });
      callback(null, objs);
    }
  });
};

VirtualBox.hostOnlyAdapter = function (callback) {
  var self = this;
  self.hostOnlyIfs(function (err, ifs) {
    var iface = _.findWhere(_.toArray(ifs), {IPAddress: VirtualBox.HOSTONLY_HOSTIP});
    if (!iface) {
      self.exec('hostonlyif create', function (err, stdout, stderr) {
        var match = stdout.match(/Interface '(vboxnet\d+)' was successfully created/);
        if (!match) {
          callback('Could not parse output of hostonlyif create');
          return;
        }
        self.exec('hostonlyif ipconfig ' + match[1] + ' --ip ' + VirtualBox.HOSTONLY_HOSTIP + ' --netmask ' + VirtualBox.HOSTONLY_NETWORKMASK, function(err, stdout, stderr) {
          if (err) { callback(err); return; }
          callback(null, match[1]);
        });
      });
    } else {
      callback(null, iface.Name);
    }
  });
};

VirtualBox.addCustomHostAdapter = function (vm, callback) {
  var self = this;
  self.hostOnlyAdapter(function (err, ifname) {
    if (err) { callback(err); return; }
    self.exec('modifyvm ' + vm + ' --nic3 hostonly --nictype3 virtio --cableconnected3 on --hostonlyadapter3 ' + ifname, function (err, stdout, stderr) {
      callback(err, ifname);
    });
  });
};

VirtualBox.setupRouting = function (vm, callback) {
  // Get the host only adapter or create it if it doesn't exist
  this.addCustomHostAdapter(vm, function (err, ifname) {
    var installFile = path.join(getBinDir(), 'install');
    var cocoaSudo = path.join(getBinDir(), 'cocoasudo');
    var execCommand = cocoaSudo + ' --prompt="Kitematic needs your password to allow routing *.kite requests to containers." ' + installFile;
    exec(execCommand, {env: {IFNAME: ifname, GATEWAY: Boot2Docker.REQUIRED_IP}}, function (error, stdout, stderr) {
      if (error) {
        callback(error);
        return;
      }
      callback();
    });
  });
};

VirtualBox.removeDHCP = function (callback) {
  var self = this;
  self.hostOnlyAdapter(function (err, ifname) {
    if (err) { callback(err); return; }
    self.exec('dhcpserver remove --ifname ' + ifname, function (err, stdout, stderr) {
      callback(err);
    });
  });
};<|MERGE_RESOLUTION|>--- conflicted
+++ resolved
@@ -24,13 +24,9 @@
 
 VirtualBox.install = function (callback) {
   // -W waits for the process to close before finishing.
-<<<<<<< HEAD
   exec('open -W ' + path.join(Util.getBinDir(), this.INSTALLER_FILENAME), function (error, stdout, stderr) {
     console.log(stdout);
     console.log(stderr);
-=======
-  exec('open -W ' + path.join(getBinDir(), this.INSTALLER_FILENAME), function (error, stdout, stderr) {
->>>>>>> b88660c1
     if (error) {
       callback(error);
       return;
@@ -140,8 +136,8 @@
 VirtualBox.setupRouting = function (vm, callback) {
   // Get the host only adapter or create it if it doesn't exist
   this.addCustomHostAdapter(vm, function (err, ifname) {
-    var installFile = path.join(getBinDir(), 'install');
-    var cocoaSudo = path.join(getBinDir(), 'cocoasudo');
+    var installFile = path.join(Util.getBinDir(), 'install');
+    var cocoaSudo = path.join(Util.getBinDir(), 'cocoasudo');
     var execCommand = cocoaSudo + ' --prompt="Kitematic needs your password to allow routing *.kite requests to containers." ' + installFile;
     exec(execCommand, {env: {IFNAME: ifname, GATEWAY: Boot2Docker.REQUIRED_IP}}, function (error, stdout, stderr) {
       if (error) {
