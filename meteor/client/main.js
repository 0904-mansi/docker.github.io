try {
  moment = require('moment');
  gui = require('nw.gui');
  gui.App.clearCache();
  win = gui.Window.get();
  var nativeMenuBar = new gui.Menu({type: 'menubar'});
  nativeMenuBar.createMacBuiltin('Kitematic');
  win.menu = nativeMenuBar;
} catch (e) {
  console.error(e);
}

document.addEventListener('dragover', function (e) {
  e.preventDefault();
  e.stopPropagation();
}, false);

document.addEventListener('drop', function (e) {
  e.preventDefault();
  e.stopPropagation();
}, false);

Handlebars.registerHelper('arrayify', function (obj) {
  var result = [];
  if (obj) {
    _.each(Object.keys(obj), function (key) {
      result.push({name: key, value: obj[key]});
    });
  }
  return result;
});

Handlebars.registerHelper('setTitle', function (title) {
  if (title) {
    document.title = title + ' | Kitematic';
  } else {
    document.title = 'Kitematic';
  }
});

Handlebars.registerHelper('cleanUrl', function (url) {
  var tokens = url.split('/');
  return tokens[2];
});

Handlebars.registerHelper('hasItem', function (array) {
  if (array && typeof array.fetch === 'function') {
    return array.fetch().length > 0;
  } else {
    return array.length > 0;
  }
});

Handlebars.registerHelper('currentYear', function () {
  return moment().format('YYYY');
});

Handlebars.registerHelper('formatDate', function () {
  return moment().format('MM/DD/YYYY - h:mm:ssA');
});

Handlebars.registerHelper('timeSince', function (date) {
  return moment(date).fromNow();
});

Meteor.call('getDockerHost', function (err, host) {
  if (err) { throw err; }
  Session.set('dockerHost', host);
});

fixBoot2DockerVM = function (callback) {
  checkBoot2DockerVM(function (err) {
    if (err) {
      Session.set('available', false);
      resolveBoot2DockerVM(function (err) {
        if (err) {
          callback(err);
        } else {
          Session.set('available', true);
          callback();
        }
      });
    } else {
      callback();
    }
  });
};

fixDefaultImages = function (callback) {
  Meteor.call('checkDefaultImages', function (err) {
    if (err) {
      Session.set('available', false);
      Meteor.call('resolveDefaultImages', function (err) {
        if (err) {
          callback();
        } else {
          Session.set('available', true);
          callback();
        }
      });
    } else {
      Session.set('available', true);
      callback();
    }
  });
};

fixDefaultContainers = function (callback) {
  Meteor.call('checkDefaultContainers', function (err) {
    if (err) {
      Session.set('available', false);
      Meteor.call('resolveDefaultContainers', function (err) {
        if (err) {
          callback(err);
        } else {
          Session.set('available', true);
          callback();
        }
      });
    } else {
      Session.set('available', true);
      callback();
    }
  });
};

Meteor.setInterval(function () {
  Boot2Docker.exists(function (err, exists) {
    if (err) { return; }
    if (exists) {
      Boot2Docker.state(function (err, state) {
        if (err) { return; }
        if (state === 'running') {
          Boot2Docker.info(function (err, info) {
            if (err) { return; }
            Session.set('boot2dockerState', info.state);
            if (info.state !== 'poweroff' && info.memory && info.disk) {
              Session.set('boot2dockerMemoryUsage', info.memory);
              Session.set('boot2dockerDiskUsage', info.disk);
            }
          });
        }
      });
    }
  });
}, 5000);

fixInterval = null;
startFixInterval = function () {
  stopFixInterval();
  fixInterval = Meteor.setInterval(function () {
    resolveWatchers(function () {});
    fixBoot2DockerVM(function (err) {
      if (err) { console.log(err); return; }
<<<<<<< HEAD
=======
      Meteor.call('recoverApps');
>>>>>>> c00fe7b6
      fixDefaultImages(function (err) {
        if (err) { console.log(err); return; }
        fixDefaultContainers(function (err) {
          if (err) { console.log(err); }
        });
      });
    });
  }, 5000);
};

stopFixInterval = function () {
  Meteor.clearInterval(fixInterval);
  fixInterval = null;
};<|MERGE_RESOLUTION|>--- conflicted
+++ resolved
@@ -69,10 +69,10 @@
 });
 
 fixBoot2DockerVM = function (callback) {
-  checkBoot2DockerVM(function (err) {
+  Boot2Docker.check(function (err) {
     if (err) {
       Session.set('available', false);
-      resolveBoot2DockerVM(function (err) {
+      Boot2Docker.resolve(function (err) {
         if (err) {
           callback(err);
         } else {
@@ -145,17 +145,12 @@
   });
 }, 5000);
 
-fixInterval = null;
-startFixInterval = function () {
-  stopFixInterval();
-  fixInterval = Meteor.setInterval(function () {
+Meteor.setInterval(function () {
+  if (Installs.findOne()) {
     resolveWatchers(function () {});
     fixBoot2DockerVM(function (err) {
       if (err) { console.log(err); return; }
-<<<<<<< HEAD
-=======
       Meteor.call('recoverApps');
->>>>>>> c00fe7b6
       fixDefaultImages(function (err) {
         if (err) { console.log(err); return; }
         fixDefaultContainers(function (err) {
@@ -163,10 +158,5 @@
         });
       });
     });
-  }, 5000);
-};
-
-stopFixInterval = function () {
-  Meteor.clearInterval(fixInterval);
-  fixInterval = null;
-};+  }
+}, 5000);
