--- conflicted
+++ resolved
@@ -47,16 +47,29 @@
     return None
 
 
-<<<<<<< HEAD
-def get_client(environment, verbose=False, version=None, tls_config=None, host=None):
+def get_tls_version(environment):
+    compose_tls_version = environment.get('COMPOSE_TLS_VERSION', None)
+    if not compose_tls_version:
+        return None
+
+    tls_attr_name = "PROTOCOL_{}".format(compose_tls_version)
+    if not hasattr(ssl, tls_attr_name):
+        log.warn(
+            'The {} protocol is unavailable. You may need to update your '
+            'version of Python or OpenSSL. Falling back to TLSv1 (default).'
+        )
+        return None
+
+    return getattr(ssl, tls_attr_name)
+
+
+def get_client(environment, verbose=False, version=None, tls_config=None, host=None,
+               tls_version=None):
+
     client = docker_client(
         version=version, tls_config=tls_config, host=host,
-        environment=environment
+        environment=environment, tls_version=get_tls_version(environment)
     )
-=======
-def get_client(verbose=False, version=None, tls_version=None):
-    client = docker_client(version=version, tls_version=tls_version)
->>>>>>> 7fc40dd7
     if verbose:
         version_info = six.iteritems(client.version())
         log.info(get_version_info('full'))
@@ -80,22 +93,11 @@
     api_version = environment.get(
         'COMPOSE_API_VERSION',
         API_VERSIONS[config_data.version])
-<<<<<<< HEAD
+
     client = get_client(
         verbose=verbose, version=api_version, tls_config=tls_config,
         host=host, environment=environment
     )
-=======
-    compose_tls_version = os.environ.get(
-        'COMPOSE_TLS_VERSION',
-        None)
-
-    tls_version = None
-    if compose_tls_version:
-        tls_version = ssl.getattr("PROTOCOL_{}".format(compose_tls_version))
-
-    client = get_client(verbose=verbose, version=api_version, tls_version=tls_version)
->>>>>>> 7fc40dd7
 
     return Project.from_config(project_name, config_data, client)
 
