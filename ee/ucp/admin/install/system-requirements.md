---
title: UCP System requirements
description: Learn about the system requirements for installing Docker Universal Control Plane.
keywords: UCP, architecture, requirements, Docker EE
redirect_from:
- /enterprise/admin/install/system-requirements/
---

Docker Universal Control Plane can be installed on-premises or on the cloud.
Before installing, be sure your infrastructure has these requirements.

## Hardware and software requirements

You can install UCP on-premises or on a cloud provider. Common requirements:

<<<<<<< HEAD
* [Docker EE Engine](/ee/supported-platforms.md) 18.09.0-ee-1
=======
* [Docker EE Engine](/ee/supported-platforms.md) version 18.09.0-ee-8;
  values of `n` in the `-ee-<n>` suffix must be 8 or higher
>>>>>>> d393a903
* Linux kernel version 3.10 or higher
* A static IP address

### Minimum requirements

* 8GB of RAM for manager nodes
* 4GB of RAM for worker nodes
* 4GiB of free disk space for the root partition for manager nodes
* 500MiB of free disk space for the root partition for worker nodes

### Recommended production requirements

 * 16GB of RAM for manager nodes
 * 4 vCPUs for manager nodes
 * 25-100GB of free disk space

Note that Windows container images are typically larger than Linux ontainer images. For
this reason, you should provision more local storage for Windows
nodes and for any DTR setups that store Windows container images.

Also, make sure the nodes are running an [operating system support by Docker EE](https://success.docker.com/Policies/Compatibility_Matrix).

For highly-available installations, you also need a way to transfer files
between hosts.

> Workloads on manager nodes
>
> These requirements assume that manager nodes won't run regular workloads.
> If you plan to run additional workloads on manager nodes, you may need to
> provision more powerful nodes. If manager nodes become overloaded, the
> cluster may experience issues.

## Ports used

When installing UCP on a host, a series of ports need to be opened to incoming
traffic. Each of these ports will expect incoming traffic from a set of hosts,
indicated as the "Scope" of that port. The three scopes are:
- External: Traffic arrives from outside the cluster through end-user
  interaction.
- Internal: Traffic arrives from other hosts in the same cluster.
- Self: Traffic arrives to that port only from processes on the same host.

Make sure the following ports are open for incoming traffic on the respective
host types:

|       Hosts       |          Port           |       Scope        |                                    Purpose                                    |
| :---------------- | :---------------------- | :----------------- | :---------------------------------------------------------------------------- |
| managers, workers | TCP 179                 | Internal           | Port for BGP peers, used for kubernetes networking                            |
| managers          | TCP 443  (configurable) | External, Internal | Port for the UCP web UI and API                                               |
| managers          | TCP 2376 (configurable) | Internal           | Port for the Docker Swarm manager. Used for backwards compatibility           |
| managers          | TCP 2377 (configurable) | Internal,          | Port for control communication between swarm nodes                            |
| managers, workers | UDP 4789                | Internal,          | Port for overlay networking                                                   |
| managers          | TCP 6443 (configurable) | External, Internal | Port for Kubernetes API server endpoint                                       |
| managers, workers | TCP 6444                | Self               | Port for Kubernetes API reverse proxy                                         |
| managers, workers | TCP, UDP 7946           | Internal           | Port for gossip-based clustering                                              |
| managers, workers | TCP 10250               | Internal           | Port for Kubelet                                                              |
| managers, workers | TCP 12376               | Internal           | Port for a TLS authentication proxy that provides access to the Docker Engine |
| managers, workers | TCP 12378               | Self               | Port for Etcd reverse proxy                                                   |
| managers          | TCP 12379               | Internal           | Port for Etcd Control API                                                     |
| managers          | TCP 12380               | Internal           | Port for Etcd Peer API                                                        |
| managers          | TCP 12381               | Internal           | Port for the UCP cluster certificate authority                                |
| managers          | TCP 12382               | Internal           | Port for the UCP client certificate authority                                 |
| managers          | TCP 12383               | Internal           | Port for the authentication storage backend                                   |
| managers          | TCP 12384               | Internal           | Port for the authentication storage backend for replication across managers   |
| managers          | TCP 12385               | Internal           | Port for the authentication service API                                       |
| managers          | TCP 12386               | Internal           | Port for the authentication worker                                            |
| managers          | TCP 12388               | Internal           | Internal Port for the Kubernetes API Server                                   |

## Enable ESP traffic

For overlay networks with encryption to work, you need to ensure that
IP protocol 50 (Encapsulating Security Payload) traffic is allowed.

## Enable IP-in-IP traffic

The default networking plugin for UCP is Calico, which uses IP Protocol
Number 4 for IP-in-IP encapsulation.

If you're deploying to AWS or another cloud provider, enable IP-in-IP
traffic for your cloud provider's security group.

## Timeout settings

Make sure the networks you're using allow the UCP components enough time
to communicate before they time out.

| Component                              | Timeout (ms) | Configurable |
|:---------------------------------------|:-------------|:-------------|
| Raft consensus between manager nodes   | 3000         | no           |
| Gossip protocol for overlay networking | 5000         | no           |
| etcd                                   | 500          | yes          |
| RethinkDB                              | 10000        | no           |
| Stand-alone cluster                    | 90000        | no           |

## Time Synchronization

In distributed systems like Docker UCP, time synchronization is critical
to ensure proper operation. As a best practice to ensure consistency between
the engines in a UCP cluster, all engines should regularly synchronize time
with a Network Time Protocol (NTP) server. If a server's clock is skewed,
unexpected behavior may cause poor performance or even failures.

## Compatibility and maintenance lifecycle

Docker EE is a software subscription that includes three products:

* Docker Engine with enterprise-grade support
* Docker Trusted Registry
* Docker Universal Control Plane

Learn more about compatibility and the maintenance lifecycle for these products:

- [Compatibility Matrix](https://success.docker.com/Policies/Compatibility_Matrix)
- [Maintenance Lifecycle](https://success.docker.com/Policies/Maintenance_Lifecycle)

## Version compatibility

UCP {{ page.ucp_version }} requires minimum versions of the following Docker components:

- Docker Enterprise Engine 18.09.0-ee-1 or higher
- DTR 2.6 or higher

## Where to go next

- [Plan your installation](plan-installation.md)
- [UCP architecture](../../ucp-architecture.md)<|MERGE_RESOLUTION|>--- conflicted
+++ resolved
@@ -13,12 +13,8 @@
 
 You can install UCP on-premises or on a cloud provider. Common requirements:
 
-<<<<<<< HEAD
-* [Docker EE Engine](/ee/supported-platforms.md) 18.09.0-ee-1
-=======
 * [Docker EE Engine](/ee/supported-platforms.md) version 18.09.0-ee-8;
   values of `n` in the `-ee-<n>` suffix must be 8 or higher
->>>>>>> d393a903
 * Linux kernel version 3.10 or higher
 * A static IP address
 
