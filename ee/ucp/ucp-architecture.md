---
title: UCP architecture
description: Learn about the architecture of Docker Universal Control Plane.
keywords: ucp, architecture
---

Universal Control Plane is a containerized application that runs on
[Docker Enterprise Edition](/ee/index.md), extending its functionality
to simplify the deployment, configuration, and monitoring of your applications at scale.

UCP also secures Docker with role-based access control so that only authorized
users can make changes and deploy applications to your Docker cluster.

![](images/ucp-architecture-1.svg){: .with-border}

Once Universal Control Plane (UCP) instance is deployed, developers and IT
operations no longer interact with Docker Engine directly, but interact with
UCP instead. Since UCP exposes the standard Docker API, this is all done
transparently, so that you can use the tools you already know and love, like
the Docker CLI client and Docker Compose.


## Under the hood

Docker UCP leverages the clustering and orchestration functionality provided
by Docker.

![](images/ucp-architecture-2.svg){: .with-border}

A swarm is a collection of nodes that are in the same Docker cluster.
[Nodes](/engine/swarm/key-concepts.md) in a Docker swarm operate in one of two
modes: Manager or Worker. If nodes are not already running in a swarm when
installing UCP, nodes will be configured to run in swarm mode.

When you deploy UCP, it starts running a globally scheduled service called
`ucp-agent`. This service monitors the node where it's running and starts
and stops UCP services, based on whether the node is a
[manager or a worker node](/engine/swarm/key-concepts.md).

If the node is a:

* **Manager**: the `ucp-agent` service automatically starts serving all UCP
  components, including the UCP web UI and data stores used by UCP. The
  `ucp-agent` accomplishes this by
  [deploying several containers](#ucp-components-in-manager-nodes)
  on the node. By promoting a node to manager, UCP automatically becomes
  highly available and fault tolerant.
* **Worker**: on worker nodes, the `ucp-agent` service starts serving a proxy
  service that ensures only authorized users and other UCP services can run
  Docker commands in that node. The `ucp-agent` deploys a
  [subset of containers](#ucp-components-in-worker-nodes) on worker nodes.

## UCP internal components

The core component of UCP is a globally-scheduled service called `ucp-agent`.
When you install UCP on a node, or join a node to a swarm that's being managed
by UCP, the `ucp-agent` service starts running on that node.

Once this service is running, it deploys containers with other UCP components,
and it ensures they keep running. The UCP components that are deployed
on a node depend on whether the node is a manager or a worker.

> OS-specific component names
>
> Some UCP component names depend on the node's operating system. For example,
> on Windows, the `ucp-agent` component is named `ucp-agent-win`.
> [Learn about architecture-specific images](admin/install/architecture-specific-images.md).

Internally, UCP uses the following components:

* Calico 3.0.8
<<<<<<< HEAD
* Kubernetes 1.8.15
=======
* Kubernetes 1.11
>>>>>>> c6e30756

### UCP components in manager nodes

Manager nodes run all UCP services, including the web UI and data stores that
persist the state of UCP. These are the UCP services running on manager nodes:

| UCP component                   | Description                                                                                                                                                                                                                                                                                                                                                     |
|:--------------------------------|:----------------------------------------------------------------------------------------------------------------------------------------------------------------------------------------------------------------------------------------------------------------------------------------------------------------------------------------------------------------|
| k8s_calico-kube-controllers     | A cluster-scoped Kubernetes controller used to coordinate Calico networking. Runs on one manager node only.                                                                                                                                                                                                                                                     |
| k8s_calico-node                 | The Calico node agent, which coordinates networking fabric according to the cluster-wide Calico configuration. Part of the `calico-node` daemonset. Runs on all nodes. Configure the CNI plugin by using the `--cni-installer-url` flag. If this flag isn't set, UCP uses Calico as the default CNI plugin.                                                     |
| k8s_install-cni_calico-node     | A container that's responsible for installing the Calico CNI plugin binaries and configuration on each host. Part of the `calico-node` daemonset. Runs on all nodes.                                                                                                                                                                                            |
| k8s_POD_calico-node             | Pause container for the `calico-node` pod.                                                                                                                                                                                                                                                                                                                      |
| k8s_POD_calico-kube-controllers | Pause container for the `calico-kube-controllers` pod.                                                                                                                                                                                                                                                                                                          |
| k8s_POD_compose                 | Pause container for the `compose` pod.                                                                                                                                                                                                                                                                                                                          |
| k8s_POD_kube-dns                | Pause container for the `kube-dns` pod.                                                                                                                                                                                                                                                                                                                         |
| k8s_ucp-dnsmasq-nanny           | A dnsmasq instance used in the Kubernetes DNS Service. Part of the `kube-dns` deployment. Runs on one manager node only.                                                                                                                                                                                                                                        |
| k8s_ucp-kube-compose            | A custom Kubernetes resource component that's responsible for translating Compose files into Kubernetes constructs. Part of the `compose` deployment. Runs on one manager node only.                                                                                                                                                                            |
| k8s_ucp-kube-dns                | The main Kubernetes DNS Service, used by pods to [resolve service names](https://v1-8.docs.kubernetes.io/docs/concepts/services-networking/dns-pod-service/). Part of the `kube-dns` deployment. Runs on one manager node only. Provides service discovery for Kubernetes services and pods. A set of three containers deployed via Kubernetes as a single pod. |
| k8s_ucp-kubedns-sidecar         | Health checking and metrics daemon of the Kubernetes DNS Service. Part of the `kube-dns` deployment. Runs on one manager node only.                                                                                                                                                                                                                             |
| ucp-agent                       | Monitors the node and ensures the right UCP services are running.                                                                                                                                                                                                                                                                                               |
| ucp-auth-api                    | The centralized service for identity and authentication used by UCP and DTR.                                                                                                                                                                                                                                                                                    |
| ucp-auth-store                  | Stores authentication configurations and data for users, organizations, and teams.                                                                                                                                                                                                                                                                              |
| ucp-auth-worker                 | Performs scheduled LDAP synchronizations and cleans authentication and authorization data.                                                                                                                                                                                                                                                                      |
| ucp-client-root-ca              | A certificate authority to sign client bundles.                                                                                                                                                                                                                                                                                                                 |
| ucp-cluster-root-ca             | A certificate authority used for TLS communication between UCP components.                                                                                                                                                                                                                                                                                      |
| ucp-controller                  | The UCP web server.                                                                                                                                                                                                                                                                                                                                             |
| ucp-dsinfo                      | Docker system information collection script to assist with troubleshooting.                                                                                                                                                                                                                                                                                     |
| ucp-interlock                   | Monitors swarm workloads configured to use Layer 7 routing. Only runs when you enable Layer 7 routing.                                                                                                                                                                                                                                                          |
| ucp-interlock-proxy             | A service that provides load balancing and proxying for swarm workloads. Only runs when you enable Layer 7 routing.                                                                                                                                                                                                                                             |
| ucp-kube-apiserver              | A master component that serves the Kubernetes API. It persists its state in `etcd` directly, and all other components communicate with API server directly.                                                                                                                                                                                                     |
| ucp-kube-controller-manager     | A master component that manages the desired state of controllers and other Kubernetes objects. It monitors the API server and performs background tasks when needed.                                                                                                                                                                                            |
| ucp-kubelet                     | The Kubernetes node agent running on every node, which is responsible for running Kubernetes pods, reporting the health of the node, and monitoring resource usage.                                                                                                                                                                                             |
| ucp-kube-proxy                  | The networking proxy running on every node, which enables pods to contact Kubernetes services and other pods, via cluster IP addresses.                                                                                                                                                                                                                         |
| ucp-kube-scheduler              | A master component that handles scheduling of pods. It communicates with the API server only to obtain workloads that need to be scheduled.                                                                                                                                                                                                                     |
| ucp-kv                          | Used to store the UCP configurations. Don't use it in your applications, since it's for internal use only. Also used by Kubernetes components.                                                                                                                                                                                                                  |
| ucp-metrics                     | Used to collect and process metrics for a node, like the disk space available.                                                                                                                                                                                                                                                                                  |
| ucp-proxy                       | A TLS proxy. It allows secure access to the local Docker Engine to UCP components.                                                                                                                                                                                                                                                                              |
| ucp-reconcile                   | When ucp-agent detects that the node is not running the right UCP components, it starts the ucp-reconcile container to converge the node to its desired state. It is expected for the ucp-reconcile container to remain in an exited state when the node is healthy.                                                                                            |
| ucp-swarm-manager               | Used to provide backwards-compatibility with Docker Swarm.                                                                                                                                                                                                                                                                                                      |


### UCP components in worker nodes

Worker nodes are the ones where you run your applications. These are the UCP
services running on worker nodes:

| UCP component               | Description                                                                                                                                                                                                                                                          |
|:----------------------------|:---------------------------------------------------------------------------------------------------------------------------------------------------------------------------------------------------------------------------------------------------------------------|
| k8s_calico-node             | The Calico node agent, which coordinates networking fabric according to the cluster-wide Calico configuration. Part of the `calico-node` daemonset. Runs on all nodes.                                                                                               |
| k8s_install-cni_calico-node | A container that's responsible for installing the Calico CNI plugin binaries and configuration on each host. Part of the `calico-node` daemonset. Runs on all nodes.                                                                                                 |
| k8s_POD_calico-node         | "Pause" container for the Calico-node pod. By default, this container is hidden, but you can see it by running `docker ps -a`.                                                                                                                                       |
| ucp-agent                   | Monitors the node and ensures the right UCP services are running                                                                                                                                                                                                     |
| ucp-interlock-extension     | Helper service that reconfigures the ucp-interlock-proxy service based on the swarm workloads that are running.                                                                                                                                                      |
| ucp-interlock-proxy         | A service that provides load balancing and proxying for swarm workloads. Only runs when you enable Layer 7 routing.                                                                                                                                                  |
| ucp-dsinfo                  | Docker system information collection script to assist with troubleshooting                                                                                                                                                                                           |
| ucp-kubelet                 | The kubernetes node agent running on every node, which is responsible for running Kubernetes pods, reporting the health of the node, and monitoring resource usage                                                                                                   |
| ucp-kube-proxy              | The networking proxy running on every node, which enables pods to contact Kubernetes services and other pods, via cluster IP addresses                                                                                                                               |
| ucp-reconcile               | When ucp-agent detects that the node is not running the right UCP components, it starts the ucp-reconcile container to converge the node to its desired state. It is expected for the ucp-reconcile container to remain in an exited state when the node is healthy. |
| ucp-proxy                   | A TLS proxy. It allows secure access to the local Docker Engine to UCP components                                                                                                                                                                                    |

## Pause containers

Every pod in Kubernetes has a _pause_ container, which is an "empty" container
that bootstraps the pod to establish all of the namespaces. Pause containers
hold the cgroups, reservations, and namespaces of a pod before its individual
containers are created. The pause container's image is always present, so the
allocation of the pod's resources is instantaneous.

By default, pause containers are hidden, but you can see them by running
`docker ps -a`.

```
docker ps -a | grep -I pause

8c9707885bf6        dockereng/ucp-pause:3.0.0-6d332d3        "/pause"                 47 hours ago        Up 47 hours                                                                                               k8s_POD_calico-kube-controllers-559f6948dc-5c84l_kube-system_d00e5130-1bf4-11e8-b426-0242ac110011_0
258da23abbf5        dockereng/ucp-pause:3.0.0-6d332d3        "/pause"                 47 hours ago        Up 47 hours                                                                                               k8s_POD_kube-dns-6d46d84946-tqpzr_kube-system_d63acec6-1bf4-11e8-b426-0242ac110011_0
2e27b5d31a06        dockereng/ucp-pause:3.0.0-6d332d3        "/pause"                 47 hours ago        Up 47 hours                                                                                               k8s_POD_compose-698cf787f9-dxs29_kube-system_d5866b3c-1bf4-11e8-b426-0242ac110011_0
5d96dff73458        dockereng/ucp-pause:3.0.0-6d332d3        "/pause"                 47 hours ago        Up 47 hours                                                                                               k8s_POD_calico-node-4fjgv_kube-system_d043a0ea-1bf4-11e8-b426-0242ac110011_0
```

## Volumes used by UCP

Docker UCP uses these named volumes to persist data in all nodes where it runs:

| Volume name                 | Description                                                                              |
|:----------------------------|:-----------------------------------------------------------------------------------------|
| ucp-auth-api-certs          | Certificate and keys for the authentication and authorization service                    |
| ucp-auth-store-certs        | Certificate and keys for the authentication and authorization store                      |
| ucp-auth-store-data         | Data of the authentication and authorization store, replicated across managers           |
| ucp-auth-worker-certs       | Certificate and keys for authentication worker                                           |
| ucp-auth-worker-data        | Data of the authentication worker                                                        |
| ucp-client-root-ca          | Root key material for the UCP root CA that issues client certificates                    |
| ucp-cluster-root-ca         | Root key material for the UCP root CA that issues certificates for swarm members         |
| ucp-controller-client-certs | Certificate and keys used by the UCP web server to communicate with other UCP components |
| ucp-controller-server-certs | Certificate and keys for the UCP web server running in the node                          |
| ucp-kv                      | UCP configuration data, replicated across managers                                       |
| ucp-kv-certs                | Certificates and keys for the key-value store                                            |
| ucp-metrics-data            | Monitoring data gathered by UCP                                                          |
| ucp-metrics-inventory       | Configuration file used by the ucp-metrics service                                       |
| ucp-node-certs              | Certificate and keys for node communication                                              |


You can customize the volume driver used for these volumes, by creating
the volumes before installing UCP. During the installation, UCP checks which
volumes don't exist in the node, and creates them using the default volume
driver.

By default, the data for these volumes can be found at
`/var/lib/docker/volumes/<volume-name>/_data`.

## Configurations used by UCP

| Configuration name             | Description                                                                                      |
|:-------------------------------|:-------------------------------------------------------------------------------------------------|
| com.docker.interlock.extension | Configuration for the Interlock extension service that monitors and configures the proxy service |
| com.docker.interlock.proxy     | Configuration for the service responsible for handling user requests and routing them            |
| com.docker.license             | The Docker EE license                                                                            |
| com.docker.ucp.interlock.conf  | Configuration for the core Interlock service                                                     |

## How you interact with UCP

There are two ways to interact with UCP: the web UI or the CLI.

You can use the UCP web UI to manage your swarm, grant and revoke user
permissions, deploy, configure, manage, and monitor your applications.

![](images/ucp-architecture-3.svg){: .with-border}

UCP also exposes the standard Docker API, so you can continue using existing
tools like the Docker CLI client. Since UCP secures your cluster with role-based
access control, you need to configure your Docker CLI client and other client
tools to authenticate your requests using
[client certificates](user-access/index.md) that you can download
from your UCP profile page.

## Where to go next

- [System requirements](admin/install/system-requirements.md)
- [Plan your installation](admin/install/plan-installation.md)<|MERGE_RESOLUTION|>--- conflicted
+++ resolved
@@ -69,11 +69,7 @@
 Internally, UCP uses the following components:
 
 * Calico 3.0.8
-<<<<<<< HEAD
 * Kubernetes 1.8.15
-=======
-* Kubernetes 1.11
->>>>>>> c6e30756
 
 ### UCP components in manager nodes
 
