--- conflicted
+++ resolved
@@ -300,7 +300,6 @@
   
 * UI
   * Fixed an issue that prevented "Per User Limit" on Admin Settings from working. (docker/escalation#639)
-<<<<<<< HEAD
 
 ### Components
 
@@ -311,9 +310,6 @@
 | Calico      | 3.0.8 |
 | Interlock (nginx)   | 1.13.12 |
 
-=======
- 
->>>>>>> 20c33f5c
 ## 3.0.5 
 
 2018-08-30
