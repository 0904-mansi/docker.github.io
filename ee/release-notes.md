--- conflicted
+++ resolved
@@ -4,38 +4,13 @@
 keywords: engine enterprise, ucp, dtr, desktop enterprise, whats new, release notes
 ---
 
-<<<<<<< HEAD
 >{% include enterprise_label_shortform.md %}
 
 This page provides information about Docker Enterprise 3.0. For 
 detailed information about for each enterprise component, refer to the individual component release notes 
 pages listed in the following **Docker Enterprise components install and upgrade** section.
 
-## What’s New?
-
-| Feature | Component | Component version |
-|---------|-----------|-------------------|
-| [Group Managed Service Accounts (gMSA)](/engine/swarm/services.md#gmsa-for-swarm) | UCP | 3.2.0 |
-| [Open Security Controls Assessment Language (OSCAL)](/compliance/oscal/) | UCP | 3.2.0 |
-| [Container storage interface (CSI)](/ee/ucp/kubernetes/storage/use-csi/) | UCP | 3.2.0 |
-| [Internet Small Computer System Interface (iSCSI)](/ee/ucp/kubernetes/storage/use-iscsi/) | UCP | 3.2.0 |
-| [System for Cross-domain Identity Management (SCIM)](/ee/ucp/admin/configure/integrate-scim/) | UCP | 3.2.0 |
-| [Pod Security Policies](/ee/ucp/kubernetes/pod-security-policies/) | UCP | 3.2.0 |
-| [Docker Registry CLI (Experimental)](/engine/reference/commandline/registry/) | DTR | 2.7.0 |
-| [App Distribution](/ee/dtr/user/manage-applications/) | DTR | 2.7.0 |
-| [Client certificate-based Authentication](/ee/enable-client-certificate-authentication/) | DTR and UCP|2.7.0 (DTR) and 3.2.0 (UCP)|
-| [Application Designer](/ee/desktop/app-designer/) | Docker Desktop Enterprise | 0.1.4  |
-| [Docker App (Experimental)](/app/working-with-app/) |CLI | 0.8.0 |
-| [Docker Assemble (Experimental)](/assemble/install/) | CLI | 0.36.0 |
-| [Docker Buildx (Experimental)](/buildx/working-with-buildx/)| CLI | 0.2.2 |
-| [Docker Cluster](/cluster/) | CLI | 1.0.0 |
-| [Docker Template CLI (Experimental)](/app-template/working-with-template/) | CLI | 0.1.4 |
-
-
-## Docker Enterprise components install and upgrade
-=======
 This page provides information about Docker Enterprise 3.0. For detailed information about for each enterprise component, refer to the individual component release notes below.
->>>>>>> 332ff122
 
 | Component Release Notes | Version | Install | Upgrade |
 |---------|-----------|-------------------|-------------- |
