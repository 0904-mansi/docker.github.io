---
description: Frequently asked questions
keywords: mac faqs
redirect_from:
- /mackit/faqs/
title: Frequently asked questions (FAQ)
---

**Looking for popular FAQs on Docker for Mac?** Check out the
[Docker Knowledge Hub](http://success.docker.com/) for knowledge base articles,
FAQs, technical support for various subscription levels, and more.

### Stable and Edge channels

**Q: How do I get the Stable or Edge version of Docker for Mac?**

A: Use the download links for the channels given in the topic
[Download Docker for Mac](install.md#download-docker-for-mac).

This topic also has more information about the two channels.

**Q: What is the difference between the Stable and Edge versions of Docker for Mac?**

A: Two different download channels are available for Docker for Mac:

* The **Stable channel** provides a general availability release-ready installer
  for a fully baked and tested, more reliable app. The Stable version of Docker
  for Mac comes with the latest released version of Docker Engine. The release
  schedule is synched with Docker Engine releases and hotfixes. On the Stable
  channel, you can select whether to send usage statistics and other data.

* The **Edge channel** provides an installer with new features we are working on,
  but is not necessarily fully tested. It comes with the experimental version of
  Docker Engine. Bugs, crashes and issues are more likely to occur with the Edge
  app, but you get a chance to preview new functionality, experiment, and provide
  feedback as the apps evolve. Releases are typically more frequent than for
  Stable, often one or more per month. Usage statistics and crash reports are sent
  by default. You do not have the option to disable this on the Edge channel.

**Q: Can I switch back and forth between Stable and Edge versions of Docker for Mac?**

A: Yes, you can switch between versions to try out the Edge releases to see what's new,
then go back to Stable for other work. However, **you can have only one app
installed at a time**. Switching back and forth between Stable and Edge apps can
destabilize your development environment, particularly in cases where you switch
from a newer (Edge) channel to older (Stable).

For example, containers created with a newer Edge version of Docker for Mac may
not work after you switch back to Stable because they may have been created
leveraging Edge features that aren't in Stable yet. Just keep this in mind as
you create and work with Edge containers, perhaps in the spirit of a playground
space where you are prepared to troubleshoot or start over.

<<<<<<< HEAD
To safely switch between beta and stable versions be sure
=======
<font color="#CC3366">To safely switch between Edge and Stable versions be sure
>>>>>>> 3108d86b
to save images and export the containers you need, then uninstall the current
version before installing another. The workflow is described in more detail
below.<br>

Do the following each time:

1.  Use `docker save` to save any images you want to keep. (See
    [save](/engine/reference/commandline/save.md) in the Docker Engine command
    line reference.)

2.  Use `docker export` to export containers you want to keep. (See
    [export](/engine/reference/commandline/export.md) in the Docker Engine
    command line reference.)

3.  Uninstall the current app (whether Stable or Edge).

4.  Install a different version of the app (Stable or Edge).

### What is Docker.app?

`Docker.app` is Docker for Mac, a bundle of Docker client, and Docker Engine.
`Docker.app` uses the macOS Hypervisor.framework (part of macOS 10.10 Yosemite
and higher) to run containers, meaning that _**no separate VirtualBox is
required**_.

### What kind of feedback are we looking for?

Everything is fair game. We'd like your impressions on the download-install
process, startup, functionality available, the GUI, usefulness of the app,
command line integration, and so on. Tell us about problems, what you like, or
functionality you'd like to see added.

We are especially interested in getting feedback on the new swarm mode described
in [Docker Swarm](/engine/swarm/index.md). A good place to start is the
[tutorial](/engine/swarm/swarm-tutorial/index.md).

### What if I have problems or questions?

You can find the list of frequent issues in
[Logs and Troubleshooting](/docker-for-mac/troubleshoot.md).

If you do not find a solution in Troubleshooting, browse issues on
[Docker for Mac issues on GitHub](https://github.com/docker/for-mac/issues) or
create a new one. You can also create new issues based on diagnostics. To learn more,
see
[Diagnose problems, send feedback, and create GitHub issues](troubleshoot.md#diagnose-problems-send-feedback-and-create-github-issues).

[Docker for Mac forum](https://forums.docker.com/c/docker-for-mac)
provides discussion threads as well, and you can create discussion topics there,
but we recommend using the GitHub issues over the forums for better tracking and
response.

### Can I use Docker for Mac with new swarm mode?

Yes, you can use Docker for Mac to test single-node features of [swarm
mode](/engine/swarm/index.md) introduced with Docker Engine 1.12, including
initializing a swarm with a single node, creating services, and scaling
services. Docker “Moby” on Hyperkit will serve as the single swarm node. You can
also use Docker Machine, which comes with Docker for Mac, to create and
experiment a multi-node swarm. Check out the tutorial at [Get started with swarm
mode](/engine/swarm/swarm-tutorial/index.md).

### How do I connect to the remote Docker Engine API?

You might need to provide the location of the Engine API for Docker clients and
development tools.

On Docker for Mac, clients can connect to the Docker Engine through a Unix
socket: `unix:///var/run/docker.sock`.

See also [Docker Engine API](/engine/api.md) and Docker for Mac forums topic
[Using pycharm Docker
plugin..](https://forums.docker.com/t/using-pycharm-docker-plugin-with-docker-beta/8617).

If you are working with applications like [Apache
Maven](https://maven.apache.org/) that expect settings for `DOCKER_HOST` and
`DOCKER_CERT_PATH` environment variables, specify these to connect to Docker
instances through Unix sockets. For example:

```bash
export DOCKER_HOST=unix:///var/run/docker.sock
```

### How do I connect from a container to a service on the host?

The Mac has a changing IP address (or none if you have no network access). Our
current recommendation is to attach an unused IP to the `lo0` interface on the
Mac so that containers can connect to this address.

For a full explanation and examples, see
[I want to connect from a container to a service on the host](networking.md#i-want-to-connect-from-a-container-to-a-service-on-the-host)
under
[Known Limitations, Use Cases, and Workarounds](networking.md#known-limitations-use-cases-and-workarounds)
in the Networking topic.

### How do I to connect to a container from the Mac?

Our current recommendation is to publish a port, or to connect from another
container. Note that this is what you have to do even on Linux if the container
is on an overlay network, not a bridge network, as these are not routed.

For a full explanation and examples, see
[I want to connect to a container from the Mac](networking.md#i-want-to-connect-to-a-container-from-the-mac)
under
[Known Limitations, Use Cases, and Workarounds](networking.md#known-limitations-use-cases-and-workarounds)
in the Networking topic.

### How do I add custom CA certificates?

Starting with Docker for Mac Beta 27 and Stable 1.12.3, all trusted certificate
authorities (CAs) (root or intermediate) are supported.

Docker for Mac creates a certificate bundle of all user-trusted CAs based on the
Mac Keychain, and appends it to Moby trusted certificates. So if an enterprise
SSL certificate is trusted by the user on the host, it will be trusted by Docker
for Mac.

To manually add a custom, self-signed certificate, start by adding
the certificate to the Mac’s keychain, which will be picked up by Docker for
Mac. Here is an example.

```bash
sudo security add-trusted-cert -d -r trustRoot -k /Library/Keychains/System.keychain ca.crt
```

For a complete explanation of how to do this, see the blog post
[Adding Self-signed Registry Certs to Docker & Docker for Mac](http://container-solutions.com/adding-self-signed-registry-certs-docker-mac/).

### How do I reduce the size of Docker.qcow2?

By default Docker for Mac stores containers and images in a file
`~/Library/Containers/com.docker.docker/Data/com.docker.driver.amd64-linux/Docker.qcow2`.
This file grows on-demand up to a default maximum file size of 64GiB.

In Docker 1.12 the only way to free space on the host is to delete
this file and restart the app. Unfortunately this removes all images
and containers.

In Docker 1.13 there is preliminary support for "TRIM" to non-destructively
free space on the host. First free space within the `Docker.qcow2` by
removing unneeded containers and images with the following commands:

- `docker ps -a`: list all containers
- `docker image ls`: list all images
- `docker system prune`: (new in 1.13): deletes all stopped containers, all
  volumes not used by at least one container and all images without at least one
  referring container.

Note the `Docker.qcow2` will not shrink in size immediately.
In 1.13 a background `cron` job runs `fstrim` every 15 minutes.
If the space needs to be reclaimed sooner, run this command:

```bash
docker run --rm -it --privileged --pid=host walkerlee/nsenter -t 1 -m -u -i -n fstrim /var
```

Once the `fstrim` has completed, restart the app. When the app shuts down, it
will compact the file and free up space. The app will
take longer than usual to restart because it must wait for the
compaction to complete.

For background conversation thread on this, see
[Docker.qcow2 never shrinks ..](https://github.com/docker/for-mac/issues/371)
on Docker for Mac GitHub issues.

### What are system requirements for Docker for Mac?

Note that you need a Mac that supports hardware virtualization and can run at
least macOS `10.10.3+` or `10.11` (macOS Yosemite or macOS El Capitan). See also
[What to know before you install](install.md#what-to-know-before-you-install) in
the install guide.

### Do I need to uninstall Docker Toolbox to use Docker for Mac?

No, you can use these side by side. Docker Toolbox leverages a Docker daemon
installed using `docker-machine` in a machine called `default`. Running `eval
$(docker-machine env default)` in a shell sets DOCKER environment variables
locally to connect to the default machine using Engine from Toolbox. To check
whether Toolbox DOCKER environment variables are set, run `env | grep DOCKER`.

To make the client talk to the Docker for Mac Engine, run the command `unset
${!DOCKER_*}` to unset all DOCKER environment variables in the current shell.
(Now, `env | grep DOCKER` should return no output.) You can have multiple
command line shells open, some set to talk to Engine from Toolbox and others set
to talk to Docker for Mac. The same applies to `docker-compose`.

### How do I uninstall Docker Toolbox?

You might decide that you do not need Toolbox now that you have Docker for Mac,
and want to uninstall it. For details on how to perform a clean uninstall of
Toolbox on the Mac, see [How to uninstall
Toolbox](/toolbox/toolbox_install_mac.md#how-to-uninstall-toolbox) in the
Toolbox Mac topics.

### What is HyperKit?

HyperKit is a hypervisor built on top of the Hypervisor.framework in macOS 10.10
Yosemite and higher. It runs entirely in userspace and has no other
dependencies.

We use HyperKit to eliminate the need for other VM products, such as Oracle
Virtualbox or VMWare Fusion.

### What is the benefit of HyperKit?

It is thinner than VirtualBox and VMWare fusion, and the version we include is
tailor made for Docker workloads on the Mac.

### Why is com.docker.vmnetd running after I quit the app?

The privileged helper process `com.docker.vmnetd` is started by `launchd` and
runs in the background. The process will not consume any resources unless
Docker.app connects to it, so it's safe to ignore.

### Can I pass through a USB device to a container?

 Unfortunately it is not possible to pass through a USB device (or a serial
 port) to a container. For use cases requiring this, we recommend the use of
 [Docker Toolbox](/toolbox/overview.md).<|MERGE_RESOLUTION|>--- conflicted
+++ resolved
@@ -51,11 +51,7 @@
 you create and work with Edge containers, perhaps in the spirit of a playground
 space where you are prepared to troubleshoot or start over.
 
-<<<<<<< HEAD
-To safely switch between beta and stable versions be sure
-=======
 <font color="#CC3366">To safely switch between Edge and Stable versions be sure
->>>>>>> 3108d86b
 to save images and export the containers you need, then uninstall the current
 version before installing another. The workflow is described in more detail
 below.<br>
