---
<<<<<<< HEAD
description: How to set up a server to test Docker Windows client
keywords: development, inception, container, image Dockerfile, dependencies, Go, artifacts,  windows
title: Get the required software for Windows
=======
description: How to set up a server to test Docker Engine on Windows
keywords: development, inception, container, image Dockerfile, dependencies, Go, artifacts, windows
title: Building and testing Docker on Windows
>>>>>>> 74523ae5
---

This page explains how to get the software you need to build, test and run the Docker source code for Windows and setup the required software and services:

- Windows containers
- GitHub account
- Git

## 1. Docker Windows containers

To test and run the Windows Docker daemon, you need a system that supports Windows Containers:

 * Windows 10 Anniversary Edition
 * Windows Server 2016 running in a VM, on bare metal or in the cloud

Check out the [getting started documentation](https://github.com/docker/labs/blob/master/windows/windows-containers/Setup.md) for details.

## 2. GitHub account

To contribute to the Docker project, you need a <a href="https://github.com" target="_blank">GitHub account</a>. A free account is fine. All the Docker project repositories are public and visible to everyone.

This guide assumes that you have basic familiarity with Git and Github terminology and usage. Refer to [GitHub For Beginners: Don’t Get Scared, Get Started](http://readwrite.com/2013/09/30/understanding-github-a-journey-for-beginners-part-1/) to get up to speed on Github.

## 3. Git

In PowerShell, run:

    Invoke-Webrequest "https://github.com/git-for-windows/git/releases/download/v2.7.2.windows.1/Git-2.7.2-64-bit.exe" -OutFile git.exe -UseBasicParsing
    Start-Process git.exe -ArgumentList '/VERYSILENT /SUPPRESSMSGBOXES /CLOSEAPPLICATIONS /DIR=c:\git\' -Wait
    setx /M PATH "$env:Path;c:\git\cmd"

You are now ready clone and build the Docker source code.

## 4. Clone Docker

In a new (to pick up the path change) PowerShell prompt, run:

    git clone https://github.com/docker/docker
    cd docker

This clones the main Docker repository. Check out [Docker on GitHub](github.com/docker) to learn about the other software that powers the Docker platform.

## 5. Build and run

Create a builder-container with the Docker source code. You can change the source code on your system and rebuild any time:

    docker  build -t nativebuildimage -f .\Dockerfile.windows .

To build Docker, run:

    docker run --name out nativebuildimage sh -c 'cd /c/go/src/github.com/docker/docker; hack/make.sh binary'

Copy out the resulting Windows Docker daemon binary to dockerd.exe in the current directory:

    docker cp out:C:\go\src\github.com\docker\docker\bundles\$(cat VERSION)\binary-daemon\dockerd-$(cat VERSION).exe dockerd.exe

To test it, stop the system Docker daemon and start the one you just built:

    Stop-Service Docker
    .\dockerd-1.13.0-dev.exe -D

<<<<<<< HEAD
## Task 4. Install MinGW (tar and xz)

MinGW is a minimalist port of the GNU Compiler Collection (GCC). In this
procedure, you first download and install the MinGW installation manager. Then,
you use the manager to install the `tar` and `xz` tools from the collection.

1. Browse to MinGW
   [SourceForge](http://sourceforge.net/projects/mingw/).

2. Click **Download**.

	 Windows prompts you to save the file to your machine

3. Run the downloaded file.

   The system opens the **MinGW Installation Manager Setup Tool**

4. Choose **Install**  install the MinGW Installation Manager.

5. Press **Continue**.

	The system installs and then opens the MinGW Installation Manager.

6. Press **Continue** after the install completes to open the manager.

7. Select **All Packages > MSYS Base System** from the left hand menu.

	The system displays the available packages.

8. Click on the **msys-tar bin** package and choose **Mark for Installation**.

9. Click on the **msys-xz bin** package and choose **Mark for Installation**.

10. Select **Installation > Apply Changes**, to install the selected packages.

	The system displays the **Schedule of Pending Actions Dialog**.

    ![windows-mingw](images/windows-mingw.png)

11. Press **Apply**

	MingGW installs the packages for you.

12. Close the dialog and the MinGW Installation Manager.


## Task 5. Set up your environment variables

You'll need to add the compiler to your `Path` environment variable.

1. Open the **Control Panel**.

2. Choose **System and Security > System**.

3. Click the **Advanced system settings** link in the sidebar.

	The system opens the **System Properties** dialog.

3. Select the **Advanced** tab.

4. Click **Environment Variables**.

	The system opens the **Environment Variables dialog** dialog.

5. Locate the **System variables** area and scroll to the **Path**
   variable.

    ![windows-mingw](images/path_variable.png)

6. Click **Edit** to edit the variable (you can also double-click it).

	The system opens the **Edit System Variable** dialog.

7. Make sure the `Path` includes `C:\TDM-GCC64\bin`

	 ![include gcc](images/include_gcc.png)

	 If you don't see `C:\TDM-GCC64\bin`, add it.

8. Press **OK** to close this dialog.

9. Press **OK** twice to close out of the remaining dialogs.

## Install Go and cross-compile it

In this section, you install the Go language. Then, you build the source so that it can cross-compile for `linux/amd64` architectures.

1. Open [Go Language download](http://golang.org/dl/) page in your browser.

2. Locate and click the latest `.msi` installer.

	The system prompts you to save the file.

3. Run the installer.

	The system opens the **Go Programming Language Setup** dialog.

4. Select all the defaults to install.

5. Press **Finish** to close the installation dialog.

6. Start a command prompt.

7. Change to the Go `src` directory.

		cd c:\Go\src

8. Set the following Go variables

		c:\Go\src> set GOOS=linux
		c:\Go\src> set GOARCH=amd64

9. Compile the source.

		c:\Go\src> make.bat

	Compiling the source also adds a number of variables to your Windows environment.

## Task 6. Get the Docker repository

In this step, you start a Git `bash` terminal and get the Docker source code
from GitHub.

1. Locate the **Git Bash** program and start it.

	Recall that **Git Bash** came with the Git for Windows installation.  **Git
	Bash** just as it sounds allows you to run a Bash terminal on Windows.

	![Git Bash](images/git_bash.png)

2. Change to the root directory.

		$ cd /c/

3. Make a `gopath` directory.

		$ mkdir gopath

4. Go get the `docker/docker` repository.

		$ go.exe get github.com/docker/docker package github.com/docker/docker
        imports github.com/docker/docker
        imports github.com/docker/docker: no buildable Go source files in C:\gopath\src\github.com\docker\docker

	In the next steps, you create environment variables for you Go paths.

5. Open the **Control Panel** on your system.

6. Choose **System and Security > System**.

7. Click the **Advanced system settings** link in the sidebar.

	The system opens the **System Properties** dialog.

8. Select the **Advanced** tab.

9. Click **Environment Variables**.

	The system opens the **Environment Variables dialog** dialog.

10. Locate the **System variables** area and scroll to the **Path**
   variable.

11. Click **New**.

	Now you are going to create some new variables. These paths you'll create in the next procedure; but you can set them now.

12. Enter `GOPATH` for the **Variable Name**.

13. For the **Variable Value** enter the following:

		C:\gopath;C:\gopath\src\github.com\docker\docker\vendor


14. Press **OK** to close this dialog.

	The system adds `GOPATH` to the list of **System Variables**.

15. Press **OK** twice to close out of the remaining dialogs.

=======
The other make targets work too, to run unit tests try: `docker run --rm docker-builder sh -c 'cd /c/go/src/github.com/docker/docker; hack/make.sh test-unit'`.
>>>>>>> 74523ae5

## Where to go next

In the next section, you'll [learn how to set up and configure Git for
contributing to Docker](set-up-git.md).<|MERGE_RESOLUTION|>--- conflicted
+++ resolved
@@ -1,13 +1,7 @@
 ---
-<<<<<<< HEAD
-description: How to set up a server to test Docker Windows client
-keywords: development, inception, container, image Dockerfile, dependencies, Go, artifacts,  windows
-title: Get the required software for Windows
-=======
 description: How to set up a server to test Docker Engine on Windows
 keywords: development, inception, container, image Dockerfile, dependencies, Go, artifacts, windows
-title: Building and testing Docker on Windows
->>>>>>> 74523ae5
+title: Build and test Docker on Windows
 ---
 
 This page explains how to get the software you need to build, test and run the Docker source code for Windows and setup the required software and services:
@@ -69,190 +63,8 @@
     Stop-Service Docker
     .\dockerd-1.13.0-dev.exe -D
 
-<<<<<<< HEAD
-## Task 4. Install MinGW (tar and xz)
+The other make targets work too, to run unit tests try: `docker run --rm docker-builder sh -c 'cd /c/go/src/github.com/docker/docker; hack/make.sh test-unit'`.
 
-MinGW is a minimalist port of the GNU Compiler Collection (GCC). In this
-procedure, you first download and install the MinGW installation manager. Then,
-you use the manager to install the `tar` and `xz` tools from the collection.
-
-1. Browse to MinGW
-   [SourceForge](http://sourceforge.net/projects/mingw/).
-
-2. Click **Download**.
-
-	 Windows prompts you to save the file to your machine
-
-3. Run the downloaded file.
-
-   The system opens the **MinGW Installation Manager Setup Tool**
-
-4. Choose **Install**  install the MinGW Installation Manager.
-
-5. Press **Continue**.
-
-	The system installs and then opens the MinGW Installation Manager.
-
-6. Press **Continue** after the install completes to open the manager.
-
-7. Select **All Packages > MSYS Base System** from the left hand menu.
-
-	The system displays the available packages.
-
-8. Click on the **msys-tar bin** package and choose **Mark for Installation**.
-
-9. Click on the **msys-xz bin** package and choose **Mark for Installation**.
-
-10. Select **Installation > Apply Changes**, to install the selected packages.
-
-	The system displays the **Schedule of Pending Actions Dialog**.
-
-    ![windows-mingw](images/windows-mingw.png)
-
-11. Press **Apply**
-
-	MingGW installs the packages for you.
-
-12. Close the dialog and the MinGW Installation Manager.
-
-
-## Task 5. Set up your environment variables
-
-You'll need to add the compiler to your `Path` environment variable.
-
-1. Open the **Control Panel**.
-
-2. Choose **System and Security > System**.
-
-3. Click the **Advanced system settings** link in the sidebar.
-
-	The system opens the **System Properties** dialog.
-
-3. Select the **Advanced** tab.
-
-4. Click **Environment Variables**.
-
-	The system opens the **Environment Variables dialog** dialog.
-
-5. Locate the **System variables** area and scroll to the **Path**
-   variable.
-
-    ![windows-mingw](images/path_variable.png)
-
-6. Click **Edit** to edit the variable (you can also double-click it).
-
-	The system opens the **Edit System Variable** dialog.
-
-7. Make sure the `Path` includes `C:\TDM-GCC64\bin`
-
-	 ![include gcc](images/include_gcc.png)
-
-	 If you don't see `C:\TDM-GCC64\bin`, add it.
-
-8. Press **OK** to close this dialog.
-
-9. Press **OK** twice to close out of the remaining dialogs.
-
-## Install Go and cross-compile it
-
-In this section, you install the Go language. Then, you build the source so that it can cross-compile for `linux/amd64` architectures.
-
-1. Open [Go Language download](http://golang.org/dl/) page in your browser.
-
-2. Locate and click the latest `.msi` installer.
-
-	The system prompts you to save the file.
-
-3. Run the installer.
-
-	The system opens the **Go Programming Language Setup** dialog.
-
-4. Select all the defaults to install.
-
-5. Press **Finish** to close the installation dialog.
-
-6. Start a command prompt.
-
-7. Change to the Go `src` directory.
-
-		cd c:\Go\src
-
-8. Set the following Go variables
-
-		c:\Go\src> set GOOS=linux
-		c:\Go\src> set GOARCH=amd64
-
-9. Compile the source.
-
-		c:\Go\src> make.bat
-
-	Compiling the source also adds a number of variables to your Windows environment.
-
-## Task 6. Get the Docker repository
-
-In this step, you start a Git `bash` terminal and get the Docker source code
-from GitHub.
-
-1. Locate the **Git Bash** program and start it.
-
-	Recall that **Git Bash** came with the Git for Windows installation.  **Git
-	Bash** just as it sounds allows you to run a Bash terminal on Windows.
-
-	![Git Bash](images/git_bash.png)
-
-2. Change to the root directory.
-
-		$ cd /c/
-
-3. Make a `gopath` directory.
-
-		$ mkdir gopath
-
-4. Go get the `docker/docker` repository.
-
-		$ go.exe get github.com/docker/docker package github.com/docker/docker
-        imports github.com/docker/docker
-        imports github.com/docker/docker: no buildable Go source files in C:\gopath\src\github.com\docker\docker
-
-	In the next steps, you create environment variables for you Go paths.
-
-5. Open the **Control Panel** on your system.
-
-6. Choose **System and Security > System**.
-
-7. Click the **Advanced system settings** link in the sidebar.
-
-	The system opens the **System Properties** dialog.
-
-8. Select the **Advanced** tab.
-
-9. Click **Environment Variables**.
-
-	The system opens the **Environment Variables dialog** dialog.
-
-10. Locate the **System variables** area and scroll to the **Path**
-   variable.
-
-11. Click **New**.
-
-	Now you are going to create some new variables. These paths you'll create in the next procedure; but you can set them now.
-
-12. Enter `GOPATH` for the **Variable Name**.
-
-13. For the **Variable Value** enter the following:
-
-		C:\gopath;C:\gopath\src\github.com\docker\docker\vendor
-
-
-14. Press **OK** to close this dialog.
-
-	The system adds `GOPATH` to the list of **System Variables**.
-
-15. Press **OK** twice to close out of the remaining dialogs.
-
-=======
-The other make targets work too, to run unit tests try: `docker run --rm docker-builder sh -c 'cd /c/go/src/github.com/docker/docker; hack/make.sh test-unit'`.
->>>>>>> 74523ae5
 
 ## Where to go next
 
