--- conflicted
+++ resolved
@@ -12,11 +12,7 @@
             },
             {
                 'name': 'db',
-<<<<<<< HEAD
-                'image': 'ubuntu'
-=======
                 'image': 'busybox:latest'
->>>>>>> e953a32a
             },
         ], None)
         self.assertEqual(len(project.services), 2)
