--- conflicted
+++ resolved
@@ -1372,7 +1372,6 @@
           - title: Layer 7 routing upgrade
             path: /ee/ucp/interlock/deploy/upgrade/   
         - sectiontitle: Configuration
-<<<<<<< HEAD
           section:
           - title: Configure your deployment
             path: /ee/ucp/interlock/config/
@@ -1388,23 +1387,6 @@
             path: /ee/ucp/interlock/config/updates/
         - sectiontitle: Routing traffic to services
           section:
-=======
-          section:
-          - title: Configure your deployment
-            path: /ee/ucp/interlock/config/
-          - title: Configuring host mode networking
-            path: /ee/ucp/interlock/config/host-mode-networking/
-          - title: Configuring an nginx extension
-            path: /ee/ucp/interlock/config/nginx-config/
-          - title: Using application service labels
-            path: /ee/ucp/interlock/config/service-labels/
-          - title: Tuning the proxy service
-            path: /ee/ucp/interlock/config/tuning/
-          - title: Updating Interlock services
-            path: /ee/ucp/interlock/config/updates/
-        - sectiontitle: Routing traffic to services
-          section:
->>>>>>> 864dcc10
           - title: Deploying services
             path: /ee/ucp/interlock/usage/
           - title: Publishing a service as a canary instance
@@ -1424,11 +1406,7 @@
           - title: Securing services with TLS
             path: /ee/ucp/interlock/usage/tls/
           - title: Configuring websockets
-<<<<<<< HEAD
-            path: /ee/ucp/interlock/usage/websockets/
-=======
             path: /ee/ucp/interlock/usage/websockets/  
->>>>>>> 864dcc10
     - sectiontitle: Deploy apps with Kubernetes
       section:
       - title: Access Kubernetes Resources
