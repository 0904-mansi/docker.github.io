<<<<<<< HEAD
# Toolbox output
DockerToolbox*.pkg
windows/Output/**
windows/bundle/**

# XCode projects
.DS_Store
build/
*.pbxuser
!default.pbxuser
*.mode1v3
!default.mode1v3
*.mode2v3
!default.mode2v3
*.perspectivev3
!default.perspectivev3
*.xcworkspace
!default.xcworkspace
xcuserdata
profile
*.moved-aside
=======
dist
>>>>>>> 4d87d306
<|MERGE_RESOLUTION|>--- conflicted
+++ resolved
@@ -1,4 +1,3 @@
-<<<<<<< HEAD
 # Toolbox output
 DockerToolbox*.pkg
 windows/Output/**
@@ -20,6 +19,6 @@
 xcuserdata
 profile
 *.moved-aside
-=======
-dist
->>>>>>> 4d87d306
+
+# output
+dist