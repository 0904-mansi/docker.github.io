{
  "name": "Kitematic",
  "version": "0.5.0",
  "author": "Kitematic",
  "description": "Simple Docker App management for Mac OS X.",
  "homepage": "https://kitematic.com/",
  "main": "browser/main.js",
  "repository": {
    "type": "git",
    "url": "git@github.com:kitematic/kitematic.git"
  },
  "bugs": "https://github.com/kitematic/kitematic/issues",
  "scripts": {
    "start": "gulp",
<<<<<<< HEAD
    "test": "gulp test",
    "test:integration": "gulp test --integration",
    "test:all": "npm test && npm run test:integration",
    "release": "gulp release",
=======
    "test": "gulp test --silent",
    "test:integration": "gulp test --silent --integration",
    "all-tests": "npm test && npm run integration-tests",
    "release": "gulp run release",
>>>>>>> dec73551
    "release:beta": "gulp release --beta",
    "preinstall": "./deps",
    "lint": "jsxhint src/"
  },
  "licenses": [
    {
      "type": "GNU",
      "url": "https://raw.githubusercontent.com/kitematic/kitematic/master/LICENSE"
    }
  ],
  "jest": {
    "unmockedModulePathPatterns": [
      "dockerode",
      "react",
      "debug"
    ]
  },
  "boot2docker-version": "1.4.1",
  "atom-shell-version": "0.21.1",
  "virtualbox-version": "4.3.20",
  "virtualbox-filename": "VirtualBox-4.3.20-96996-OSX.dmg",
  "virtualbox-required-version": "4.3.18",
  "dependencies": {
    "ansi-to-html": "0.2.0",
    "async": "^0.9.0",
    "bluebird": "^2.9.6",
    "bugsnag-js": "git+https://git@github.com/bugsnag/bugsnag-js",
    "dockerode": "2.0.4",
    "exec": "0.1.2",
    "jquery": "^2.1.3",
    "minimist": "^1.1.0",
    "node-uuid": "1.4.1",
    "object-assign": "^2.0.0",
    "open": "0.0.5",
    "react": "^0.12.2",
    "react-bootstrap": "^0.13.2",
    "react-retina-image": "^1.1.2",
    "react-router": "^0.11.6",
    "request": "^2.51.0",
    "request-progress": "0.3.1",
    "request-promise": "^0.3.3",
    "retina.js": "^1.1.0",
    "rimraf": "^2.2.8",
    "underscore": "^1.7.0"
  },
  "devDependencies": {
    "browserify": "^6.2.0",
    "ecstatic": "^0.5.8",
    "glob": "^4.0.6",
    "gulp": "^3.8.10",
    "gulp-6to5": "^3.0.0",
    "gulp-atom": "0.0.5",
    "gulp-concat": "^2.3.4",
    "gulp-cssmin": "^0.1.6",
    "gulp-download-atom-shell": "0.0.4",
    "gulp-if": "^1.2.4",
    "gulp-imagemin": "^2.0.0",
    "gulp-less": "^2.0.1",
    "gulp-livereload": "^2.1.1",
    "gulp-notify": "^1.4.2",
    "gulp-plumber": "^0.6.6",
    "gulp-react": "^2.0.0",
    "gulp-shell": "^0.2.11",
    "gulp-sourcemaps": "^1.2.8",
    "gulp-streamify": "0.0.5",
    "gulp-uglify": "^0.3.1",
    "gulp-uglifyjs": "^0.5.0",
    "gulp-util": "^3.0.0",
    "reactify": "^0.15.2",
    "run-sequence": "^1.0.2",
    "time-require": "^0.1.2",
    "vinyl-source-stream": "^0.1.1",
    "watchify": "^2.1.1",
    "zombie": "^2.5.1"
  }
}<|MERGE_RESOLUTION|>--- conflicted
+++ resolved
@@ -12,17 +12,10 @@
   "bugs": "https://github.com/kitematic/kitematic/issues",
   "scripts": {
     "start": "gulp",
-<<<<<<< HEAD
     "test": "gulp test",
     "test:integration": "gulp test --integration",
     "test:all": "npm test && npm run test:integration",
     "release": "gulp release",
-=======
-    "test": "gulp test --silent",
-    "test:integration": "gulp test --silent --integration",
-    "all-tests": "npm test && npm run integration-tests",
-    "release": "gulp run release",
->>>>>>> dec73551
     "release:beta": "gulp release --beta",
     "preinstall": "./deps",
     "lint": "jsxhint src/"
