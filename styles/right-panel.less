--- conflicted
+++ resolved
@@ -122,17 +122,12 @@
   }
 
   .details-progress {
-<<<<<<< HEAD
     flex: 1 auto;
     display: flex;
     align-items: center;
     justify-content: center;
     flex-direction: column;
     margin-top: -70px;
-=======
-    margin: 20% auto 0;
-    width: 400px;
->>>>>>> a15d3261
     h2 {
       margin-bottom: 20px;
       text-align: center;
