--- conflicted
+++ resolved
@@ -51,11 +51,7 @@
 
   ![Docker Machine on Mac and Windows](img/machine-mac-win.png){: .white-bg}
 
-<<<<<<< HEAD
-  If you work primarily on an older Mac or Windows laptop or desktop that doesn't meet the requirements for the new [Docker for Mac](/docker-for-mac/index.md) and [Docker for Windows](/docker-for-windows/index.md) apps, then you need Docker Machine to run Docker Engine locally. Installing Docker Machine on a Mac or Windows box with the [Docker Toolbox](/toolbox/overview.md) installer provisions a local virtual machine with Docker Engine, gives you the ability to connect it, and run `docker` commands.
-=======
-  If you work primarily on an older Mac or Windows laptop or desktop that doesn't meet the requirements for the new [Docker Desktop for Mac](/docker-for-mac/index.md) and [Docker Desktop for Windows](/docker-for-windows/index.md) apps, then you need Docker Machine run Docker Engine locally. Installing Docker Machine on a Mac or Windows box with the [Docker Toolbox](/toolbox/overview.md) installer provisions a local virtual machine with Docker Engine, gives you the ability to connect it, and run `docker` commands.
->>>>>>> 206edc43
+  If you work primarily on an older Mac or Windows laptop or desktop that doesn't meet the requirements for the new [Docker Desktop for Mac](/docker-for-mac/index.md) and [Docker Desktop for Windows](/docker-for-windows/index.md) apps, then you need Docker Machine to run Docker Engine locally. Installing Docker Machine on a Mac or Windows box with the [Docker Toolbox](/toolbox/overview.md) installer provisions a local virtual machine with Docker Engine, gives you the ability to connect it, and run `docker` commands.
 
 *  **I want to provision Docker hosts on remote systems**
 
