---
description: Instructions for installing Docker CE on Ubuntu
keywords: requirements, apt, installation, ubuntu, install, uninstall, upgrade, update
redirect_from:
- /engine/installation/ubuntulinux/
- /installation/ubuntulinux/
- /engine/installation/linux/ubuntulinux/
- /engine/installation/linux/docker-ce/ubuntu/
- /install/linux/ubuntu/
- /engine/installation/linux/ubuntu/
title: Get Docker CE for Ubuntu
toc_max: 4
---

To get started with Docker CE on Ubuntu, make sure you
[meet the prerequisites](#prerequisites), then
[install Docker](#install-docker-ce).

## Prerequisites

### Docker EE customers

To install Docker Enterprise Edition (Docker EE), go to
[Get Docker EE for Ubuntu](/install/linux/docker-ee/ubuntu.md)
**instead of this topic**.

To learn more about Docker EE, see
[Docker Enterprise Edition](https://www.docker.com/enterprise-edition/){: target="_blank" class="_" }.

### OS requirements

To install Docker CE, you need the 64-bit version of one of these Ubuntu
versions:

- Cosmic 18.10
- Bionic 18.04 (LTS)
- Xenial 16.04 (LTS)

Docker CE is supported on `x86_64` (or `amd64`), `armhf`, `arm64`, `s390x`
(IBM Z), and `ppc64le` (IBM Power) architectures.

### Uninstall old versions

Older versions of Docker were called `docker`, `docker.io `, or `docker-engine`.
If these are installed, uninstall them:

```bash
$ sudo apt-get remove docker docker-engine docker.io containerd runc
```

It's OK if `apt-get` reports that none of these packages are installed.

The contents of `/var/lib/docker/`, including images, containers, volumes, and
networks, are preserved. The Docker CE package is now called `docker-ce`.

### Supported storage drivers

Docker CE on Ubuntu supports `overlay2`, `aufs` and `btrfs` storage drivers.
> *** Note: *** In Docker Engine - Enterprise, `btrfs` is only supported on SLES. See the documentation on 
> [btrfs](/engine/userguide/storagedriver/btrfs-driver.md) for more details.

For new installations on version 4 and higher of the Linux kernel, `overlay2`
is supported and preferred over `aufs`. Docker CE uses the `overlay2`
storage driver by default. If you need to use `aufs` instead, you need to
configure it manually. See [aufs](/engine/userguide/storagedriver/aufs-driver.md)

## Install Docker CE

You can install Docker CE in different ways, depending on your needs:

- Most users
  [set up Docker's repositories](#install-using-the-repository) and install
  from them, for ease of installation and upgrade tasks. This is the
  recommended approach.

- Some users download the DEB package and
  [install it manually](#install-from-a-package) and manage
  upgrades completely manually. This is useful in situations such as installing
  Docker on air-gapped systems with no access to the internet.

- In testing and development environments, some users choose to use automated
  [convenience scripts](#install-using-the-convenience-script) to install Docker.

### Install using the repository

Before you install Docker CE for the first time on a new host machine, you need
to set up the Docker repository. Afterward, you can install and update Docker
from the repository.

#### Set up the repository

{% assign download-url-base = "https://download.docker.com/linux/ubuntu" %}

1.  Update the `apt` package index:

    ```bash
    $ sudo apt-get update
    ```

2.  Install packages to allow `apt` to use a repository over HTTPS:

    ```bash
    $ sudo apt-get install \
        apt-transport-https \
        ca-certificates \
        curl \
        gnupg-agent \
        software-properties-common
    ```

3.  Add Docker's official GPG key:

    ```bash
    $ curl -fsSL {{ download-url-base }}/gpg | sudo apt-key add -
    ```

    Verify that you now have the key with the fingerprint
    `9DC8 5822 9FC7 DD38 854A  E2D8 8D81 803C 0EBF CD88`, by searching for the
    last 8 characters of the fingerprint.

    ```bash
    $ sudo apt-key fingerprint 0EBFCD88

    pub   4096R/0EBFCD88 2017-02-22
          Key fingerprint = 9DC8 5822 9FC7 DD38 854A  E2D8 8D81 803C 0EBF CD88
    uid                  Docker Release (CE deb) <docker@docker.com>
    sub   4096R/F273FCD8 2017-02-22
    ```

4.  Use the following command to set up the **stable** repository. To add the
    **nightly** or **test** repository, add the word `nightly` or `test` (or both)
    after the word `stable` in the commands below. [Learn about **nightly** and **test** channels](/install/index.md).

    > **Note**: The `lsb_release -cs` sub-command below returns the name of your
    > Ubuntu distribution, such as `xenial`. Sometimes, in a distribution
    > like Linux Mint, you might need to change `$(lsb_release -cs)`
    > to your parent Ubuntu distribution. For example, if you are using
    >  `Linux Mint Tessa`, you could use `bionic`.


    <ul class="nav nav-tabs">
      <li class="active"><a data-toggle="tab" data-target="#x86_64_repo">x86_64 / amd64</a></li>
      <li><a data-toggle="tab" data-target="#armhf_repo">armhf</a></li>
      <li><a data-toggle="tab" data-target="#arm64_repo">arm64</a></li>
      <li><a data-toggle="tab" data-target="#ppc64le_repo">ppc64le (IBM Power)</a></li>
      <li><a data-toggle="tab" data-target="#s390x_repo">s390x (IBM Z)</a></li>
    </ul>
    <div class="tab-content">
    <div id="x86_64_repo" class="tab-pane fade in active" markdown="1">

    ```bash
    $ sudo add-apt-repository \
       "deb [arch=amd64] {{ download-url-base }} \
       $(lsb_release -cs) \
       stable"
    ```

    </div>
    <div id="armhf_repo" class="tab-pane fade" markdown="1">

    ```bash
    $ sudo add-apt-repository \
       "deb [arch=armhf] {{ download-url-base }} \
       $(lsb_release -cs) \
       stable"
    ```

    </div>
    <div id="arm64_repo" class="tab-pane fade" markdown="1">

    ```bash
    $ sudo add-apt-repository \
       "deb [arch=arm64] {{ download-url-base }} \
       $(lsb_release -cs) \
       stable"
    ```

    </div>
    <div id="ppc64le_repo" class="tab-pane fade" markdown="1">

    ```bash
    $ sudo add-apt-repository \
       "deb [arch=ppc64el] {{ download-url-base }} \
       $(lsb_release -cs) \
       stable"
    ```

    </div>
    <div id="s390x_repo" class="tab-pane fade" markdown="1">

    ```bash
    $ sudo add-apt-repository \
       "deb [arch=s390x] {{ download-url-base }} \
       $(lsb_release -cs) \
       stable"
    ```

    </div>
    </div> <!-- tab-content -->

#### Install Docker CE

1.  Update the `apt` package index.

    ```bash
    $ sudo apt-get update
    ```

2.  Install the _latest version_ of Docker CE and containerd, or go to the next step to install a specific version:

    ```bash
    $ sudo apt-get install docker-ce docker-ce-cli containerd.io
    ```

    > Got multiple Docker repositories?
    >
    > If you have multiple Docker repositories enabled, installing
    > or updating without specifying a version in the `apt-get install` or
    > `apt-get update` command always installs the highest possible version,
    > which may not be appropriate for your stability needs.

3.  To install a _specific version_ of Docker CE, list the available versions in the repo, then select and install:

    a. List the versions available in your repo:

    ```bash
    $ apt-cache madison docker-ce

      docker-ce | 5:18.09.1~3-0~ubuntu-xenial | {{ download-url-base }}  xenial/stable amd64 Packages
      docker-ce | 5:18.09.0~3-0~ubuntu-xenial | {{ download-url-base }}  xenial/stable amd64 Packages
      docker-ce | 18.06.1~ce~3-0~ubuntu       | {{ download-url-base }}  xenial/stable amd64 Packages
      docker-ce | 18.06.0~ce~3-0~ubuntu       | {{ download-url-base }}  xenial/stable amd64 Packages
      ...
    ```

    b. Install a specific version using the version string from the second column,
       for example, `5:18.09.1~3-0~ubuntu-xenial`.

    ```bash
    $ sudo apt-get install docker-ce=<VERSION_STRING> docker-ce-cli=<VERSION_STRING> containerd.io
    ```

4.  Verify that Docker CE is installed correctly by running the `hello-world`
    image.

    ```bash
    $ sudo docker run hello-world
    ```

    This command downloads a test image and runs it in a container. When the
    container runs, it prints an informational message and exits.

Docker CE is installed and running. The `docker` group is created but no users
are added to it. You need to use `sudo` to run Docker commands.
Continue to [Linux postinstall](/install/linux/linux-postinstall.md) to allow
non-privileged users to run Docker commands and for other optional configuration
steps.

#### Upgrade Docker CE

To upgrade Docker CE, first run `sudo apt-get update`, then follow the
[installation instructions](#install-docker-ce), choosing the new version you want
to install.

### Install from a package

If you cannot use Docker's repository to install Docker CE, you can download the
`.deb` file for your release and install it manually. You need to download
a new file each time you want to upgrade Docker.

1.  Go to [`{{ download-url-base }}/dists/`]({{ download-url-base }}/dists/){: target="_blank" class="_" },
    choose your Ubuntu version, browse to `pool/stable/`, choose `amd64`,
    `armhf`, `arm64`, `ppc64el`, or `s390x`, and download the `.deb` file for the
    Docker CE version you want to install.

    > **Note**: To install a **nightly**  package, change the word
    > `stable` in the  URL to `nightly`.
    > [Learn about **nightly** and **test** channels](/install/index.md).

2.  Install Docker CE, changing the path below to the path where you downloaded
    the Docker package.

    ```bash
    $ sudo dpkg -i /path/to/package.deb
    ```

    The Docker daemon starts automatically.

3.  Verify that Docker CE is installed correctly by running the `hello-world`
    image.

    ```bash
    $ sudo docker run hello-world
    ```

    This command downloads a test image and runs it in a container. When the
    container runs, it prints an informational message and exits.

Docker CE is installed and running. The `docker` group is created but no users
are added to it. You need to use `sudo` to run Docker commands.
Continue to [Post-installation steps for Linux](/install/linux/linux-postinstall.md)
to allow non-privileged users to run Docker commands and for other optional
configuration steps.

#### Upgrade Docker CE

To upgrade Docker CE, download the newer package file and repeat the
[installation procedure](#install-from-a-package), pointing to the new file.

{% include install-script.md %}

## Uninstall Docker CE

1.  Uninstall the Docker CE package:

    ```bash
    $ sudo apt-get purge docker-ce
    ```

2.  Images, containers, volumes, or customized configuration files on your host
    are not automatically removed. To delete all images, containers, and
    volumes:

    ```bash
    $ sudo rm -rf /var/lib/docker
    ```

You must delete any edited configuration files manually.

## Next steps

- Continue to [Post-installation steps for Linux](/install/linux/linux-postinstall.md)
<<<<<<< HEAD

- Continue with the [User Guide](/get-started/index.md).
=======
- Continue with the [User Guide](/engine/userguide/index.md).
>>>>>>> fc1488cb
<|MERGE_RESOLUTION|>--- conflicted
+++ resolved
@@ -330,9 +330,5 @@
 ## Next steps
 
 - Continue to [Post-installation steps for Linux](/install/linux/linux-postinstall.md)
-<<<<<<< HEAD
-
-- Continue with the [User Guide](/get-started/index.md).
-=======
-- Continue with the [User Guide](/engine/userguide/index.md).
->>>>>>> fc1488cb
+
+- Continue with the [User Guide](/get-started/index.md).