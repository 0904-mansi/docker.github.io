---
title: Docker Engine release notes
description: Learn about the new features, bug fixes, and breaking changes for Docker Engine CE and EE
keywords: docker, docker engine, ee, ce, whats new, release notes
toc_min: 1
toc_max: 2
redirect_from:
 - /ee/engine/release-notes/
 - /release-notes/docker-ce/
---

This document describes the latest changes, additions, known issues, and fixes
for Docker Engine Enterprise Edition (Docker EE) and Community Edition (CE)

Docker EE is a superset of all the features in Docker CE. It incorporates defect fixes 
that you can use in environments where new features cannot be adopted as quickly for 
consistency and compatibility reasons.

> ***NOTE:*** 
> New in 18.09 is an aligned release model for Docker Engine - Community and Docker 
> Engine - Enterprise. The new versioning scheme is YY.MM.x where x is an incrementing 
> patch version. The enterprise engine is a superset of the community engine. They 
> will ship concurrently with the same x patch version based on the same code base. 

> ***NOTE:***
> The client and container runtime are now in separate packages from the daemon in
> Docker Engine 18.09. Users should install and update all three packages at the same time
> to get the latest patch releases. For example, on Ubuntu:
> `sudo apt install docker-ce docker-ce-cli containerd.io`. See the install instructions
> for the corresponding linux distro for details.

<<<<<<< HEAD
## 18.09.2

2019-02-11

### Security fixes for Docker Engine - Enterprise and Docker Engine - Community
* Update `runc` to address a critical vulnerability that allows specially-crafted containers to gain administrative privileges on the host. [CVE-2019-5736](https://cve.mitre.org/cgi-bin/cvename.cgi?name=CVE-2019-5736)
* Ubuntu 14.04 customers using a 3.13 kernel will need to upgrade to a supported Ubuntu 4.x kernel

# 18.09.1
=======
## 18.09.1
>>>>>>> da4ef309

2019-01-09

#### Important notes about this release

In Docker versions prior to 18.09, containerd was managed by the Docker engine daemon. In Docker Engine 18.09, containerd is managed by systemd. Since containerd is managed by systemd, any custom configuration to the `docker.service` systemd configuration which changes mount settings (for example, `MountFlags=slave`) breaks interactions between the Docker Engine daemon and containerd, and you will not be able to start containers.

Run the following command to get the current value of the `MountFlags` property for the `docker.service`:

```bash
sudo systemctl show --property=MountFlags docker.service
MountFlags=
```
Update your configuration if this command prints a non-empty value for `MountFlags`, and restart the docker service.

### Security fixes for Docker Engine EE and CE 
* Upgraded Go language to 1.10.6 to resolve [CVE-2018-16873](https://nvd.nist.gov/vuln/detail/CVE-2018-16873), [CVE-2018-16874](https://nvd.nist.gov/vuln/detail/CVE-2018-16874), and [CVE-2018-16875](https://nvd.nist.gov/vuln/detail/CVE-2018-16875).
* Fixed authz plugin for 0-length content and path validation.
* Added `/proc/asound` to masked paths [docker/engine#126](https://github.com/docker/engine/pull/126)

### Improvements for Docker Engine EE and CE
* Updated to BuildKit 0.3.3 [docker/engine#122](https://github.com/docker/engine/pull/122)
* Updated to containerd 1.2.2 [docker/engine#144](https://github.com/docker/engine/pull/144)
* Provided additional warnings for use of deprecated legacy overlay and devicemapper storage drivers [docker/engine#85](https://github.com/docker/engine/pull/85)
* prune: perform image pruning before build cache pruning [docker/cli#1532](https://github.com/docker/cli/pull/1532)
* Added bash completion for experimental CLI commands (manifest) [docker/cli#1542](https://github.com/docker/cli/pull/1542)
* Windows: allow process isolation on Windows 10 [docker/engine#81](https://github.com/docker/engine/pull/81)

### Fixes for Docker Engine EE and CE
* Disable kmem accounting in runc on RHEL/CentOS (docker/escalation#614, docker/escalation#692) [docker/engine#121](https://github.com/docker/engine/pull/121)
* Fixed inefficient networking configuration [docker/engine#123](https://github.com/docker/engine/pull/123)
* Fixed docker system prune doesn't accept until filter [docker/engine#122](https://github.com/docker/engine/pull/122)
* Avoid unset credentials in `containerd` [docker/engine#122](https://github.com/docker/engine/pull/122)
* Fixed iptables compatibility on Debian [docker/engine#107](https://github.com/docker/engine/pull/107)
* Fixed setting default schema to tcp for docker host [docker/cli#1454](https://github.com/docker/cli/pull/1454)
* Fixed bash completion for `service update --force`  [docker/cli#1526](https://github.com/docker/cli/pull/1526)
* Windows: DetachVhd attempt in cleanup [docker/engine#113](https://github.com/docker/engine/pull/113)
* API: properly handle invalid JSON to return a 400 status [docker/engine#110](https://github.com/docker/engine/pull/110)
* API: ignore default address-pools on API < 1.39 [docker/engine#118](https://github.com/docker/engine/pull/118)
* API: add missing default address pool fields to swagger [docker/engine#119](https://github.com/docker/engine/pull/119)
* awslogs: account for UTF-8 normalization in limits [docker/engine#112](https://github.com/docker/engine/pull/112)
* Prohibit reading more than 1MB in HTTP error responses [docker/engine#114](https://github.com/docker/engine/pull/114)
* apparmor: allow receiving of signals from `docker kill` [docker/engine#116](https://github.com/docker/engine/pull/116)
* overlay2: use index=off if possible (fix EBUSY on mount) [docker/engine#84](https://github.com/docker/engine/pull/84)

### Packaging
* Add docker.socket requirement for docker.service. [docker/docker-ce-packaging#276](https://github.com/docker/docker-ce-packaging/pull/276)
* Add socket activation for RHEL-based distributions. [docker/docker-ce-packaging#274](https://github.com/docker/docker-ce-packaging/pull/274)
* Add libseccomp requirement for RPM packages. [docker/docker-ce-packaging#266](https://github.com/docker/docker-ce-packaging/pull/266)

### Known Issues
* When upgrading from 18.09.0 to 18.09.1, `containerd` is not upgraded to the correct version on Ubuntu.  [Learn more](https://success.docker.com/article/error-upgrading-to-engine-18091-with-containerd).

## 18.09.0
 
2018-11-08

#### Important notes about this release

In Docker versions prior to 18.09, containerd was managed by the Docker engine daemon. In Docker Engine 18.09, containerd is managed by systemd. Since containerd is managed by systemd, any custom configuration to the `docker.service` systemd
configuration which changes mount settings (for example, `MountFlags=slave`) breaks interactions between the Docker Engine daemon and containerd, and you will not be able to start containers.

Run the following command to get the current value of the `MountFlags` property for the `docker.service`:

```bash
sudo systemctl show --property=MountFlags docker.service
MountFlags=
```

Update your configuration if this command prints a non-empty value for `MountFlags`, and restart the docker service.


### New features for Docker Engine EE 

* [FIPS Compliance added for Windows Server 2016 and later](/install/windows/docker-ee) 
* [Docker Content Trust Enforcement](/engine/security/trust/content_trust) for the Enterprise Engine. This allows the Docker Engine - Enterprise to run containers not signed by a specific organization.

### New features for Docker Engine EE and CE

* Updated API version to 1.39 [moby/moby#37640](https://github.com/moby/moby/pull/37640)
* Added support for remote connections using SSH [docker/cli#1014](https://github.com/docker/cli/pull/1014)
* Builder: added prune options to the API [moby/moby#37651](https://github.com/moby/moby/pull/37651)
* Added "Warnings" to `/info` endpoint, and move detection to the daemon [moby/moby#37502](https://github.com/moby/moby/pull/37502)
* Allows BuildKit builds to run without experimental mode enabled. Buildkit can now be configured with an option in daemon.json [moby/moby#37593](https://github.com/moby/moby/pull/37593) [moby/moby#37686](https://github.com/moby/moby/pull/37686) [moby/moby#37692](https://github.com/moby/moby/pull/37692) [docker/cli#1303](https://github.com/docker/cli/pull/1303)  [docker/cli#1275](https://github.com/docker/cli/pull/1275)
* Added support for build-time secrets using a `--secret` flag when using BuildKit [docker/cli#1288](https://github.com/docker/cli/pull/1288)
* Added SSH agent socket forwarder (`docker build --ssh $SSHMOUNTID=$SSH_AUTH_SOCK`) when using BuildKit [docker/cli#1438](https://github.com/docker/cli/pull/1438) / [docker/cli#1419](https://github.com/docker/cli/pull/1419)
* Added `--chown` flag support for `ADD` and `COPY` commands on Windows [moby/moby#35521](https://github.com/moby/moby/pull/35521)
* Added `builder prune` subcommand to prune BuildKit build cache [docker/cli#1295](https://github.com/docker/cli/pull/1295) [docker/cli#1334](https://github.com/docker/cli/pull/1334)
* BuildKit: Adds configurable garbage collection policy for the BuildKit build cache [docker/engine#59](https://github.com/docker/engine/pull/59) / [moby/moby#37846](https://github.com/moby/moby/pull/37846)
* BuildKit: Adds support for `docker build --pull ...` when using BuildKit [moby/moby#37613](https://github.com/moby/moby/pull/37613)
* BuildKit: Adds support or "registry-mirrors" and "insecure-registries" when using BuildKit [docker/engine#59](https://github.com/docker/engine/pull/59) / [moby/moby#37852](https://github.com/moby/moby/pull/37852)
* BuildKit: Enables net modes and bridge. [moby/moby#37620](https://github.com/moby/moby/pull/37620)
* Added `docker engine` subcommand to manage the lifecycle of a Docker Engine running as a privileged container on top of containerd, and to allow upgrades to Docker Engine Enterprise [docker/cli#1260](https://github.com/docker/cli/pull/1260)
* Exposed product license in `docker info` output [docker/cli#1313](https://github.com/docker/cli/pull/1313)
* Showed warnings produced by daemon in `docker info` output [docker/cli#1225](https://github.com/docker/cli/pull/1225)
* Added "local" log driver [moby/moby#37092](https://github.com/moby/moby/pull/37092)
* Amazon CloudWatch: adds `awslogs-endpoint` logging option [moby/moby#37374](https://github.com/moby/moby/pull/37374)
* Added support for global default address pools [moby/moby#37558](https://github.com/moby/moby/pull/37558) [docker/cli#1233](https://github.com/docker/cli/pull/1233)
* Configured containerd log-level to be the same as dockerd [moby/moby#37419](https://github.com/moby/moby/pull/37419)
* Added configuration option for cri-containerd [moby/moby#37519](https://github.com/moby/moby/pull/37519)
* Updates containerd client to v1.2.0-rc.1 [moby/moby#37664](https://github.com/moby/moby/pull/37664), [docker/engine#75](https://github.com/docker/engine/pull/75) / [moby/moby#37710](https://github.com/moby/moby/pull/37710)
* Added support for global default address pools [moby/moby#37558](https://github.com/moby/moby/pull/37558) [docker/cli#1233](https://github.com/docker/cli/pull/1233)

### Improvements for Docker Engine EE and CE

* Does not return "`<unknown>`" in /info response [moby/moby#37472](https://github.com/moby/moby/pull/37472)
* BuildKit: Changes `--console=[auto,false,true]` to `--progress=[auto,plain,tty]` [docker/cli#1276](https://github.com/docker/cli/pull/1276)
* BuildKit: Sets BuildKit's ExportedProduct variable to show useful errors in the future. [moby/moby#37439](https://github.com/moby/moby/pull/37439)
* Hides `--data-path-addr` flags when connected to a daemon that doesn't support this option [docker/docker/cli#1240](https://github.com/docker/cli/pull/1240)
* Only shows buildkit-specific flags if BuildKit is enabled [docker/cli#1438](https://github.com/docker/cli/pull/1438) / [docker/cli#1427](https://github.com/docker/cli/pull/1427)
* Improves version output alignment [docker/cli#1204](https://github.com/docker/cli/pull/1204)
* Sorts plugin names and networks in a natural order [docker/cli#1166](https://github.com/docker/cli/pull/1166), [docker/cli#1266](https://github.com/docker/cli/pull/1266)
* Updates bash and zsh [completion scripts](https://github.com/docker/cli/issues?q=label%3Aarea%2Fcompletion+milestone%3A18.09.0+is%3Aclosed)
* Passes log-level to containerd. [moby/moby#37419](https://github.com/moby/moby/pull/37419)
* Uses direct server return (DSR) in east-west overlay load balancing [docker/engine#93](https://github.com/docker/engine/pull/93) / [docker/libnetwork#2270](https://github.com/docker/libnetwork/pull/2270)
* Builder: temporarily disables bridge networking when using buildkit. [moby/moby#37691](https://github.com/moby/moby/pull/37691)
* Blocks task starting until node attachments are ready [moby/moby#37604](https://github.com/moby/moby/pull/37604)
* Propagates the provided external CA certificate to the external CA object in swarm. [docker/cli#1178](https://github.com/docker/cli/pull/1178)
* Removes Ubuntu 14.04 "Trusty Tahr" as a supported platform [docker-ce-packaging#255](https://github.com/docker/docker-ce-packaging/pull/255) / [docker-ce-packaging#254](https://github.com/docker/docker-ce-packaging/pull/254)
* Removes Debian 8 "Jessie" as a supported platform [docker-ce-packaging#255](https://github.com/docker/docker-ce-packaging/pull/255) / [docker-ce-packaging#254](https://github.com/docker/docker-ce-packaging/pull/254)
* Removes 'docker-' prefix for containerd and runc binaries [docker/engine#61](https://github.com/docker/engine/pull/61) / [moby/moby#37907](https://github.com/moby/moby/pull/37907), [docker-ce-packaging#241](https://github.com/docker/docker-ce-packaging/pull/241)
* Splits "engine", "cli", and "containerd" to separate packages, and run containerd as a separate systemd service [docker-ce-packaging#131](https://github.com/docker/docker-ce-packaging/pull/131), [docker-ce-packaging#158](https://github.com/docker/docker-ce-packaging/pull/158)
* Builds binaries with Go 1.10.4 [docker-ce-packaging#181](https://github.com/docker/docker-ce-packaging/pull/181)
* Removes `-ce` / `-ee` suffix from version string [docker-ce-packaging#206](https://github.com/docker/docker-ce-packaging/pull/206)

### Fixes for Docker Engine EE and CE

* BuildKit: Do not cancel buildkit status request. [moby/moby#37597](https://github.com/moby/moby/pull/37597)
* Fixes no error is shown if build args are missing during docker build [moby/moby#37396](https://github.com/moby/moby/pull/37396)
* Fixes error "unexpected EOF" when adding an 8GB file [moby/moby#37771](https://github.com/moby/moby/pull/37771)
* LCOW: Ensures platform is populated on `COPY`/`ADD`. [moby/moby#37563](https://github.com/moby/moby/pull/37563)
* Fixes mapping a range of host ports to a single container port [docker/cli#1102](https://github.com/docker/cli/pull/1102)
* Fixes `trust inspect` typo: "`AdminstrativeKeys`" [docker/cli#1300](https://github.com/docker/cli/pull/1300)
* Fixes environment file parsing for imports of absent variables and those with no name. [docker/cli#1019](https://github.com/docker/cli/pull/1019)
* Fixes a potential "out of memory exception" when running `docker image prune` with a large list of dangling images [docker/cli#1432](https://github.com/docker/cli/pull/1432) / [docker/cli#1423](https://github.com/docker/cli/pull/1423)
* Fixes pipe handling in ConEmu and ConsoleZ on Windows [moby/moby#37600](https://github.com/moby/moby/pull/37600)
* Fixes long startup on windows, with non-hns governed Hyper-V networks [docker/engine#67](https://github.com/docker/engine/pull/67) / [moby/moby#37774](https://github.com/moby/moby/pull/37774)
* Fixes daemon won't start when "runtimes" option is defined both in config file and cli [docker/engine#57](https://github.com/docker/engine/pull/57) / [moby/moby#37871](https://github.com/moby/moby/pull/37871)
* Loosens permissions on `/etc/docker` directory to prevent "permission denied" errors when using `docker manifest inspect` [docker/engine#56](https://github.com/docker/engine/pull/56) / [moby/moby#37847](https://github.com/moby/moby/pull/37847)
* Fixes denial of service with large numbers in `cpuset-cpus` and `cpuset-mems` [docker/engine#70](https://github.com/docker/engine/pull/70) / [moby/moby#37967](https://github.com/moby/moby/pull/37967)
* LCOW: Add `--platform` to `docker import` [docker/cli#1375](https://github.com/docker/cli/pull/1375) / [docker/cli#1371](https://github.com/docker/cli/pull/1371)
* LCOW: Add LinuxMetadata support by default on Windows [moby/moby#37514](https://github.com/moby/moby/pull/37514)
* LCOW: Mount to short container paths to avoid command-line length limit [moby/moby#37659](https://github.com/moby/moby/pull/37659)
* LCOW: Fix builder using wrong cache layer [moby/moby#37356](https://github.com/moby/moby/pull/37356)
* Fixes json-log file descriptors leaking when using `--follow` [docker/engine#48](https://github.com/docker/engine/pull/48) [moby/moby#37576](https://github.com/moby/moby/pull/37576) [moby/moby#37734](https://github.com/moby/moby/pull/37734)
* Fixes a possible deadlock on closing the watcher on kqueue [moby/moby#37392](https://github.com/moby/moby/pull/37392)
* Uses poller based watcher to work around the file caching issue in Windows [moby/moby#37412](https://github.com/moby/moby/pull/37412)
* Handles systemd-resolved case by providing appropriate resolv.conf to networking layer [moby/moby#37485](https://github.com/moby/moby/pull/37485)
* Removes support for TLS < 1.2 [moby/moby#37660](https://github.com/moby/moby/pull/37660)
* Seccomp: Whitelist syscalls linked to `CAP_SYS_NICE` in default seccomp profile [moby/moby#37242](https://github.com/moby/moby/pull/37242)
* Seccomp: move the syslog syscall to be gated by `CAP_SYS_ADMIN` or `CAP_SYSLOG` [docker/engine#64](https://github.com/docker/engine/pull/64) / [moby/moby#37929](https://github.com/moby/moby/pull/37929)
* SELinux: Fix relabeling of local volumes specified via Mounts API on selinux-enabled systems [moby/moby#37739](https://github.com/moby/moby/pull/37739)
* Adds warning if REST API is accessible through an insecure connection [moby/moby#37684](https://github.com/moby/moby/pull/37684)
* Masks proxy credentials from URL when displayed in system info [docker/engine#72](https://github.com/docker/engine/pull/72) / [moby/moby#37934](https://github.com/moby/moby/pull/37934)
* Fixes mount propagation for btrfs [docker/engine#86](https://github.com/docker/engine/pull/86) / [moby/moby#38026](https://github.com/moby/moby/pull/38026)
* Fixes nil pointer dereference in node allocation [docker/engine#94](https://github.com/docker/engine/pull/94) / [docker/swarmkit#2764](https://github.com/docker/swarmkit/pull/2764)

### Known Issues

* There are [important changes to the upgrade process](/ee/upgrade) that, if not correctly followed, can have impact on the availability of applications running on the Swarm during upgrades. These constraints impact any upgrades coming from any version before 18.09 to version 18.09 or greater.
* With https://github.com/boot2docker/boot2docker/releases/download/v18.09.0/boot2docker.iso, connection is being refused from a node on the virtual machine. Any publishing of swarm ports in virtualbox-created docker-machine VM's will not respond. This is occurring on macOS and Windows 10, using docker-machine version 0.15 and 0.16.

   The following `docker run` command works, allowing access from host browser:

   `docker run -d -p 4000:80 nginx`

   However, the following `docker service` command fails, resulting in curl/chrome unable to connect (connection refused):

   `docker service create -p 5000:80 nginx`

   This issue is not apparent when provisioning 18.09.0 cloud VM's using docker-machine. 

   Workarounds:
   * Use cloud VM's that don't rely on boot2docker.
   * `docker run` is unaffected.
   * For Swarm, set VIRTUALBOX_BOOT2DOCKER_URL=https://github.com/boot2docker/boot2docker/releases/download/v18.06.1-ce/boot2docker.iso. 

   This issue is resolved in 18.09.1.

### Deprecation Notice

As of EE 2.2, Docker will deprecate support for Device Mapper as a storage driver. It will continue to be supported at this 
time, but support will be removed in a future release. Docker will continue to support Device Mapper for existing 
EE 2.0 and 2.1 customers. Please contact Sales for more information.

Docker recommends that existing customers [migrate to using Overlay2 for the storage driver]
(https://success.docker.com/article/how-do-i-migrate-an-existing-ucp-cluster-to-the-overlay2-graph-driver). 
The [Overlay2 storage driver](https://docs.docker.com/storage/storagedriver/overlayfs-driver/) is now the 
default for Docker engine implementations.

For more information on the list of deprecated flags and APIs, have a look at the [deprecation information](https://docs.docker.com/engine/deprecated/) where you can find the target removal dates.

### End of Life Notification

In this release, Docker has also removed support for TLS < 1.2 [moby/moby#37660](https://github.com/moby/moby/pull/37660),
Ubuntu 14.04 "Trusty Tahr" [docker-ce-packaging#255](https://github.com/docker/docker-ce-packaging/pull/255) / [docker-ce-packaging#254](https://github.com/docker/docker-ce-packaging/pull/254), and Debian 8 "Jessie" [docker-ce-packaging#255](https://github.com/docker/docker-ce-packaging/pull/255) / [docker-ce-packaging#254](https://github.com/docker/docker-ce-packaging/pull/254).

### 18.03.1-ee-6
2019-02-11

### Security fixes for Docker Engine - Enterprise
* Update `runc` to address a critical vulnerability that allows specially-crafted containers to gain administrative privileges on the host. [CVE-2019-5736](https://cve.mitre.org/cgi-bin/cvename.cgi?name=CVE-2019-5736)
* Ubuntu 14.04 customers using a 3.13 kernel will need to upgrade to a supported Ubuntu 4.x kernel

### 18.03.1-ee-5
2019-01-09

### Security fixes
* Upgraded Go language to 1.10.6 to resolve CVE-2018-16873, CVE-2018-16874, and CVE-2018-16875.
* Added `/proc/asound` to masked paths
* Fixed authz plugin for 0-length content and path validation.

### Fixes for Docker Engine - Enterprise
* Disable kmem accounting in runc on RHEL/CentOS (docker/escalation#614, docker/escalation#692)
* Fix resource leak on `docker logs --follow` [moby/moby#37576](https://github.com/moby/moby/pull/37576)
* Mask proxy credentials from URL when displayed in system info (docker/escalation#879)

### 17.06.2-ee-19

2019-02-11

### Security fixes for Docker Engine - Enterprise
* Update `runc` to address a critical vulnerability that allows specially-crafted containers to gain administrative privileges on the host. [CVE-2019-5736](https://cve.mitre.org/cgi-bin/cvename.cgi?name=CVE-2019-5736)
* Ubuntu 14.04 customers using a 3.13 kernel will need to upgrade to a supported Ubuntu 4.x kernel

### 17.06.2-ee-18
2019-01-09

### Security fixes
* Upgraded Go language to 1.10.6 to resolve CVE-2018-16873, CVE-2018-16874, and CVE-2018-16875.
* Added `/proc/asound` to masked paths
* Fixed authz plugin for 0-length content and path validation.

### Fixes for Docker Engine EE
* Disable kmem accounting in runc on RHEL/CentOS (docker/escalation#614, docker/escalation#692)
* Fix resource leak on `docker logs --follow` [moby/moby#37576](https://github.com/moby/moby/pull/37576)
* Mask proxy credentials from URL when displayed in system info (docker/escalation#879)


## Older Docker Engine EE Release notes

### 18.03.1-ee-4 

 2018-10-25

  > *** NOTE: *** If you're deploying UCP or DTR, use Docker EE Engine 18.09 or higher. 18.03 is an engine only release.

 #### Client

  * Fixed help message flags on docker stack commands and child commands. [docker/cli#1251](https://github.com/docker/cli/pull/1251)
 * Fixed typo breaking zsh docker update autocomplete. [docker/cli#1232](https://github.com/docker/cli/pull/1232)

  ### Networking

  * Added optimizations to reduce the messages in the NetworkDB queue. [docker/libnetwork#2225](https://github.com/docker/libnetwork/pull/2225)
 * Fixed a very rare condition where managers are not correctly triggering the reconnection logic. [docker/libnetwork#2226](https://github.com/docker/libnetwork/pull/2226)
 * Changed loglevel from error to warning for missing disable_ipv6 file. [docker/libnetwork#2224](https://github.com/docker/libnetwork/pull/2224)

  #### Runtime

  * Fixed denial of service with large numbers in cpuset-cpus and cpuset-mems. [moby/moby#37967](https://github.com/moby/moby/pull/37967)
 * Added stability improvements for devicemapper shutdown. [moby/moby#36307](https://github.com/moby/moby/pull/36307) [moby/moby#36438](https://github.com/moby/moby/pull/36438)

  #### Swarm Mode

  * Fixed the logic used for skipping over running tasks. [docker/swarmkit#2724](https://github.com/docker/swarmkit/pull/2724)
 * Addressed unassigned task leak when a service is removed. [docker/swarmkit#2709](https://github.com/docker/swarmkit/pull/2709)

  ### 18.03.1-ee-3 
 2018-08-30

  #### Builder

  * Fix: no error if build args are missing during docker build. [docker/engine#25](https://github.com/docker/engine/pull/25)
 * Ensure RUN instruction to run without healthcheck. [moby/moby#37413](https://github.com/moby/moby/pull/37413)

  #### Client

  * Fix manifest list to always use correct size. [docker/cli#1156](https://github.com/docker/cli/pull/1156)
 * Various shell completion script updates. [docker/cli#1159](https://github.com/docker/cli/pull/1159) [docker/cli#1227](https://github.com/docker/cli/pull/1227)
 * Improve version output alignment. [docker/cli#1204](https://github.com/docker/cli/pull/1204)

  #### Runtime

  * Disable CRI plugin listening on port 10010 by default. [docker/engine#29](https://github.com/docker/engine/pull/29)
 * Update containerd to v1.1.2. [docker/engine#33](https://github.com/docker/engine/pull/33)
 * Windows: Pass back system errors on container exit. [moby/moby#35967](https://github.com/moby/moby/pull/35967)
 * Windows: Fix named pipe support for hyper-v isolated containers. [docker/engine#2](https://github.com/docker/engine/pull/2) [docker/cli#1165](https://github.com/docker/cli/pull/1165)
 * Register OCI media types. [docker/engine#4](https://github.com/docker/engine/pull/4)

  #### Swarm Mode

  * Clean up tasks in dirty list for which the service has been deleted. [docker/swarmkit#2694](https://github.com/docker/swarmkit/pull/2694)
  * Propagate the provided external CA certificate to the external CA object in swarm. [docker/cli#1178](https://github.com/docker/cli/pull/1178)

2018-10-25

> ***NOTE:*** If you're deploying UCP or DTR, use Docker EE Engine 18.09 or higher. 18.03 is an engine only release.

#### Client

* Fixed help message flags on docker stack commands and child commands. [docker/cli#1251](https://github.com/docker/cli/pull/1251)
* Fixed typo breaking zsh docker update autocomplete. [docker/cli#1232](https://github.com/docker/cli/pull/1232)

### Networking

* Added optimizations to reduce the messages in the NetworkDB queue. [docker/libnetwork#2225](https://github.com/docker/libnetwork/pull/2225)
* Fixed a very rare condition where managers are not correctly triggering the reconnection logic. [docker/libnetwork#2226](https://github.com/docker/libnetwork/pull/2226)
* Changed loglevel from error to warning for missing disable_ipv6 file. [docker/libnetwork#2224](https://github.com/docker/libnetwork/pull/2224)

#### Runtime

* Fixed denial of service with large numbers in cpuset-cpus and cpuset-mems. [moby/moby#37967](https://github.com/moby/moby/pull/37967)
* Added stability improvements for devicemapper shutdown. [moby/moby#36307](https://github.com/moby/moby/pull/36307) [moby/moby#36438](https://github.com/moby/moby/pull/36438)

#### Swarm Mode

* Fixed the logic used for skipping over running tasks. [docker/swarmkit#2724](https://github.com/docker/swarmkit/pull/2724)
* Addressed unassigned task leak when a service is removed. [docker/swarmkit#2709](https://github.com/docker/swarmkit/pull/2709)

### 18.03.1-ee-3 
2018-08-30

#### Builder

* Fix: no error if build args are missing during docker build. [docker/engine#25](https://github.com/docker/engine/pull/25)
* Ensure RUN instruction to run without healthcheck. [moby/moby#37413](https://github.com/moby/moby/pull/37413)

#### Client

* Fix manifest list to always use correct size. [docker/cli#1156](https://github.com/docker/cli/pull/1156)
* Various shell completion script updates. [docker/cli#1159](https://github.com/docker/cli/pull/1159) [docker/cli#1227](https://github.com/docker/cli/pull/1227)
* Improve version output alignment. [docker/cli#1204](https://github.com/docker/cli/pull/1204)

#### Runtime

* Disable CRI plugin listening on port 10010 by default. [docker/engine#29](https://github.com/docker/engine/pull/29)
* Update containerd to v1.1.2. [docker/engine#33](https://github.com/docker/engine/pull/33)
* Windows: Pass back system errors on container exit. [moby/moby#35967](https://github.com/moby/moby/pull/35967)
* Windows: Fix named pipe support for hyper-v isolated containers. [docker/engine#2](https://github.com/docker/engine/pull/2) [docker/cli#1165](https://github.com/docker/cli/pull/1165)
* Register OCI media types. [docker/engine#4](https://github.com/docker/engine/pull/4)

#### Swarm Mode

* Clean up tasks in dirty list for which the service has been deleted. [docker/swarmkit#2694](https://github.com/docker/swarmkit/pull/2694)
* Propagate the provided external CA certificate to the external CA object in swarm. [docker/cli#1178](https://github.com/docker/cli/pull/1178)

### 18.03.1-ee-2
2018-07-10

> #### Important notes about this release
>
> If you're deploying UCP or DTR, use Docker Engine EE `17.06` or `18.09`. See [Docker Compatibility Matrix](https://success.docker.com/article/compatibility-matrix) for more information.
{: .important}

#### Runtime

+ Add /proc/acpi to masked paths [(CVE-2018-10892)](https://cve.mitre.org/cgi-bin/cvename.cgi?name=2018-10892). [moby/moby#37404](https://github.com/moby/moby/pull/37404)


### 18.03.1-ee-1
2018-06-27

> #### Important notes about this release
>
> If you're deploying UCP or DTR, use Docker Engine EE `17.06` or `18.09`. See [Docker Compatibility Matrix](https://success.docker.com/article/compatibility-matrix) for more information.
{: .important}

#### Client

+ Update to docker-ce 18.03.1 client.
+ Add `docker trust` command for image signing and enabling the secure supply chain from development to deployment.
+ Add docker compose on Kubernetes.

#### Runtime

+ Update to docker-ce 18.03.1 engine.
+ Add support for FIPS 140-2 on x86_64.
+ Add support for Microsoft Windows Server 1709 and 1803 with support for [swarm ingress routing mesh](https://docs.docker.com/engine/swarm/ingress/), [VIP service discovery](https://docs.docker.com/v17.09/engine/swarm/networking/#configure-service-discovery), and [named pipe mounting](https://blog.docker.com/2017/09/docker-windows-server-1709/).
+ Add support for Ubuntu 18.04.
+ Windows opt-out telemetry stream.
+ Support for `--chown` with `COPY` and `ADD` in `Dockerfile`.
+ Added functionality for the `docker logs` command to include the output of multiple logging drivers.

### 17.06.2-ee-17 
2018-10-25

#### Networking

* Changed loglevel from error to warning for missing disable_ipv6 file. [docker/libnetwork#2223](https://github.com/docker/libnetwork/pull/2223)
* Fixed subnet allocation to avoid reallocating recently freed subnets. [docker/libnetwork#2255](https://github.com/docker/libnetwork/pull/2255)
* Fixed libnetwork issue which caused errors to be returned when iptables or firewalld issues transient warnings. [docker/libnetwork#2218](https://github.com/docker/libnetwork/pull/2218)

#### Plugins

* Fixed too many "Plugin not found" error messages. [moby/moby#36119](https://github.com/moby/moby/pull/36119) 

#### Swarm mode

* Added failed allocations retry immediately upon a deallocation to overcome IP exhaustion. [docker/swarmkit#2711](https://github.com/docker/swarmkit/pull/2711)
* Fixed leaking task resources. [docker/swarmkit#2755](https://github.com/docker/swarmkit/pull/2755)
* Fixed deadlock in dispatcher that could cause node to crash. [docker/swarmkit#2753](https://github.com/docker/swarmkit/pull/2753)

### 17.06.2-ee-16 
2018-07-26

#### Client

- Fix service rollback options being cross-wired. [docker/cli#1052](https://github.com/docker/cli/pull/1052)

#### Networking

* Protect against possible race on ingress programming. [docker/libnetwork#2195](https://github.com/docker/libnetwork/pull/2195)
* Add a recovery mechanism for a split gossip cluster. [docker/libnetwork#2169](https://github.com/docker/libnetwork/pull/2169)

#### Packaging

* Update packaging description and license to Docker EUSA.

#### Runtime

* Update overlay2 to use naive diff for changes. [moby/moby#37313](https://github.com/moby/moby/pull/37313)

#### Swarm mode

- Fix task reaper batching. [docker/swarmkit#2678](https://github.com/docker/swarmkit/pull/2678)
* RoleManager will remove deleted nodes from the cluster membership. [docker/swarmkit#2607](https://github.com/docker/swarmkit/pull/2607)
- Fix unassigned task leak when service is removed. [docker/swarmkit#2708](https://github.com/docker/swarmkit/pull/2708)

### 17.06.2-ee-15 
2018-07-10

#### Runtime

- Add /proc/acpi to masked paths [(CVE-2018-10892)](https://cve.mitre.org/cgi-bin/cvename.cgi?name=2018-10892). [moby/moby#37404](https://github.com/moby/moby/pull/37404)

### 17.06.2-ee-14 
2018-06-21

#### Client

* Set a 30s timeout for HTTP client communication with plugin backend. [docker/cli#883](https://github.com/docker/cli/pull/883)
- Fix `docker version` output misaligned. [docker/cli#965](https://github.com/docker/cli/pull/965)

#### Runtime

- Fix Windows docker daemon crash when docker stats is used. [moby/moby#35968](https://github.com/moby/moby/pull/35968)
* Add `/proc/keys` to masked paths. [moby/moby#36368](https://github.com/moby/moby/pull/36368)
* Added support for persisting Windows network driver options. [moby/moby#35563](https://github.com/moby/moby/pull/35563)
- Fix to ensure graphdriver dir is a shared mount. [moby/moby#36047](https://github.com/moby/moby/pull/36047)

#### Swarm mode

- Fix `docker stack deploy --prune` with empty name removes all swarm services. [moby/moby#36776](https://github.com/moby/moby/issues/36776)

### 17.06.2-ee-13 
2018-06-04

#### Networking

- Fix attachable containers that may leave DNS state when exiting. [docker/libnetwork#2175](https://github.com/docker/libnetwork/pull/2175)

### 17.06.2-ee-12 
2018-05-29

#### Networking

- Fix to allow service update with no connection loss. [docker/libnetwork#2157](https://github.com/docker/libnetwork/pull/2157)

### 17.06.2-ee-11 
2018-05-17

#### Client

- Fix presentation of published "random" host ports. [docker/cli#404](https://github.com/docker/cli/pull/404)

#### Networking

* Fix concurrent CreateNetwork in bridge driver. [docker/libnetwork#2127](https://github.com/docker/libnetwork/pull/2127)

#### Runtime

* Use rslave propagation for mounts from daemon root. [moby/moby#36055](https://github.com/moby/moby/pull/36055)
* Use rslave instead of rprivate in choortarchive. [moby/moby#35217](https://github.com/moby/moby/pull/35217)
* Set daemon root to use shared propagation. [moby/moby#36096](https://github.com/moby/moby/pull/36096)
* Windows: Increase container default shutdown timeout. [moby/moby#35184](https://github.com/moby/moby/pull/35184)
* Avoid using all system memory with authz plugins. [moby/moby#36595](https://github.com/moby/moby/pull/36595)
* Daemon/stats: more resilient cpu sampling. [moby/moby#36519](https://github.com/moby/moby/pull/36519)

#### Known issues

* When all Swarm managers are stopped at the same time, the swarm might end up in a
split-brain scenario. [Learn more](https://success.docker.com/article/KB000759).

### 17.06.2-ee-10 
2018-04-27

#### Runtime

* Fix version output to not have `-dev`.

### 17.06.2-ee-9 
2018-04-26

#### Runtime

* Make Swarm manager Raft quorum parameters configurable in daemon config. [moby/moby#36726](https://github.com/moby/moby/pull/36726)
* Windows: Ignore missing tombstone files when closing an image.
* Windows: Fix directory deletes when a container sharing a base image is running.

#### Swarm mode

- Increase raft ElectionTick to 10xHeartbeatTick. [docker/swarmkit#2564](https://github.com/docker/swarmkit/pull/2564)
- Adding logic to restore networks in order. [docker/swarmkit#2584](https://github.com/docker/swarmkit/pull/2584)

### 17.06.2-ee-8 
2018-04-17

#### Runtime

* Update `hcsshim` to v0.6.10 to address [CVE-2018-8115](https://portal.msrc.microsoft.com/en-us/security-guidance/advisory/CVE-2018-8115)

#### Networking

- Update libnetwork to fix stale HNS endpoints on Windows. [moby/moby#36603](https://github.com/moby/moby/pull/36603)

#### Packaging

* Ensure the graphdriver dir is a shared mount within docker systemd service.

#### Known issues

* Under certain conditions, swarm leader re-election may timeout
  prematurely. During this period, docker commands may fail. Also during
  this time, creation of globally-scoped networks may be unstable. As a
  workaround, wait for leader election to complete before issuing commands
  to the cluster.

### 17.06.2-ee-7 
2018-03-19

#### Important notes about this release

- The `overlay2` detection has been improved in this release. On
  Linux distributions where `devicemapper` was the default storage driver,
  `overlay2` is now used by default, if the kernel supports it.

#### Logging

* Set timeout on splunk batch send [moby/moby#35496](https://github.com/moby/moby/pull/35496)
- AWS: Fix batch size calculation for large logs[moby/moby#35726](https://github.com/moby/moby/pull/35726)
* Support a proxy in splunk log driver [moby/moby#36220](https://github.com/moby/moby/pull/36220)

#### Networking

- Fix NetworkDB node management race condition [docker/libnetwork#2033](https://github.com/docker/libnetwork/pull/2033)
* Update Netlink socket timeout [docker/libnetwork#2044](https://github.com/docker/libnetwork/pull/2044)
- Fix for duplicate IP issues [docker/libnetwork#2105](https://github.com/docker/libnetwork/pull/2105)

#### Packaging

+ Add a platform version to `Docker --version` [docker/cli#427](https://github.com/docker/cli/pull/427) and [moby/moby#35705](https://github.com/moby/moby/pull/35705)
* SLES and Ubuntu set TasksMax in docker.service [docker/docker-ce-packaging#78](https://github.com/docker/docker-ce-packaging/pull/78)

#### Runtime

* Adjust min TLS Version to v1.2 for PCI compliance [docker/go-connections#45](https://github.com/docker/go-connections/pull/45)
* Fix systemd cgroup after memory type changed [opencontainers/runc#1573](https://github.com/opencontainers/runc/pull/1573)
* Detect overlay2 support on pre-4.0 kernels [moby/moby#35527](https://github.com/moby/moby/pull/35527)
* Enables deferred device deletion/removal by default if the driver version in the kernel supports the feature [moby/moby#33698](https://github.com/moby/moby/pull/33698)
- Fix EBUSY errors under overlayfs and v4.13+ kernels [moby/moby#34914](https://github.com/moby/moby/pull/34914) and [moby/moby#34948](https://github.com/moby/moby/pull/34948)
- Fix TestMount under a selinux system [moby/moby#34965](https://github.com/moby/moby/pull/34965)
- Fix devicemapper error: cannot remove container filesystem, layer not retained [moby/moby#36160](https://github.com/moby/moby/pull/36160)
+ Golang bumped to 1.8.7
* Add timeouts for volume plugin ops [moby/moby#35441](https://github.com/moby/moby/pull/35441)
+ Add `REMOVE` and `ORPHANED` to `TaskState` [moby/moby#36146](https://github.com/moby/moby/pull/36146)
- Fix abort when setting `may_detach_mounts` [moby/moby#35172](https://github.com/moby/moby/pull/35172)
* Windows: Ensure Host Network Service exists [moby/moby#34928](https://github.com/moby/moby/pull/34928)
- Fix issue where network inspect does not show created time in swarm scope [moby/moby#36095](https://github.com/moby/moby/pull/36095)
* Windows: Daemon should respect `DOCKER_TMPDIR` [moby/moby#35077](https://github.com/moby/moby/pull/35077)
- Merge global storage options on create [moby/moby#34508](https://github.com/moby/moby/pull/34508)
- Remove support for overlay/overlay2 without d_type [moby/moby#35514](https://github.com/moby/moby/pull/35514)

#### Swarm mode

* Add required call to allocate VIPs when endpoints are restored [docker/swarmkit#2468](https://github.com/docker/swarmkit/pull/2468)
- Synchronize Dispatcher.Stop() with incoming rpcs [docker/swarmkit#2524](https://github.com/docker/swarmkit/pull/2524)
- Fix IP overlap with empty EndpointSpec [docker/swarmkit#2511](https://github.com/docker/swarmkit/pull/2511)

### 17.06.2-ee-6 
2017-11-27

#### Runtime

* Create labels when volume exists only remotely [moby/moby#34896](https://github.com/moby/moby/pull/34896)
* Fix leaking container/exec state [moby/moby#35484](https://github.com/moby/moby/pull/35484)
* Protect health monitor channel to prevent panics [moby/moby#35482](https://github.com/moby/moby/pull/35482)
* Mask `/proc/scsi` path from use in container [moby/moby#35399](https://github.com/moby/moby/pull/35399)
* Fix memory exhaustion when a malformed image could cause the daemon to crash [moby/moby#35424](https://github.com/moby/moby/pull/35424)

#### Swarm mode

* Fix deadlock on getting swarm info [moby/moby#35388](https://github.com/moby/moby/issues/35388)
* Only shut down old tasks on success [docker/swarmkit#2308](https://github.com/docker/swarmkit/pull/2308)
* Error on cluster spec name change [docker/swarmkit#2436](https://github.com/docker/swarmkit/pull/2436)

### 17.06.2-ee-5 
2017-11-02

#### Important notes about this release

- Starting with Docker EE 17.06.2-ee-5, Ubuntu, SLES, RHEL packages are also available
  for IBM Power using the ppc64le architecture.

- Docker EE 17.06.2-ee-5 now enables the [telemetry plugin](/enterprise/telemetry/)
  by default on all supported Linux distributions. For more details, including how to
  opt out, see [the documentation](/enterprise/telemetry/).

#### Client

* Set APIVersion on the client, even when Ping fails [docker/cli#546](https://github.com/docker/cli/pull/546)

#### Logging

* Fix "raw" mode with the Splunk logging driver [moby/moby#34520](https://github.com/moby/moby/pull/34520)

#### Networking

* Disable hostname lookup to speed up check if chain chain exists [docker/libnetwork#1974](https://github.com/docker/libnetwork/pull/1974)
* Handle cleanup DNS for attachable container to prevent leak in name resolution [docker/libnetwork#1989](https://github.com/docker/libnetwork/pull/1989)

#### Packaging

+ Add telemetry plugin for all linux distributions
+ Fix install of docker-ee on RHEL7 s390x by removing dependency on `container-selinux`

#### Runtime

* Automatically set `may_detach_mounts=1` on startup [moby/moby#34886](https://github.com/moby/moby/pull/34886)
* Fallback to use naive diff driver if enable CONFIG_OVERLAY_FS_REDIRECT_DIR [moby/moby#34342](https://github.com/moby/moby/pull/34342)
* Set selinux label on local volumes from mounts API [moby/moby#34684](https://github.com/moby/moby/pull/34684)
* Close pipe in overlay2 graphdriver [moby/moby#34863](https://github.com/moby/moby/pull/34863)
* Relabel config files [moby/moby#34732](https://github.com/moby/moby/pull/34732)
+ Add support for Windows version filtering on pull of docker image [moby/moby#35090](https://github.com/moby/moby/pull/35090)

#### Swarm mode

* Increase gRPC request timeout to 20 seconds for sending snapshots to prevent `context deadline exceeded` errors [docker/swarmkit#2391](https://github.com/docker/swarmkit/pull/2391)
* When a node is removed, delete all of its attachment tasks so networks used by those tasks can be removed [docker/swarmkit#2414](https://github.com/docker/swarmkit/pull/2414)

#### Known issues

 * It's recommended that users create overlay networks with `/24` blocks (the default) of 256 IP addresses when networks are used by services created using VIP-based endpoint-mode (the default). This is because of limitations with Docker Swarm [moby/moby#30820](moby/moby/issues/30820). Users should _not_ work around this by increasing the IP block size. To work around this limitation, either use `dnsrr` endpoint-mode or use multiple smaller overlay networks.
 * Docker may experience IP exhaustion if many tasks are assigned to a single overlay network, for example if many services are attached to that network or because services on the network are scaled to many replicas. The problem may also manifest when tasks are rescheduled because of node failures. In case of node failure, Docker currently waits 24h to release overlay IP addresses. The problem can be diagnosed by looking for `failed to allocate network IP for task` messages in the Docker logs.
* SELinux enablement is not supported for containers on IBM Z on RHEL because of missing Red Hat package.

### 17.06.2-ee-4 
2017-10-12

#### Client

* Fix idempotence of `docker stack deploy` when secrets or configs are used [docker/cli#509](https://github.com/docker/cli/pull/509)

#### Logging

* Avoid using a map for log attributes to prevent panic [moby/moby#34174](https://github.com/moby/moby/pull/34174)

#### Networking

* Fix for garbage collection logic in NetworkDB. Entries were not properly garbage collected and deleted within the expected time [docker/libnetwork#1944](https://github.com/docker/libnetwork/pull/1944) [docker/libnetwork#1960](https://github.com/docker/libnetwork/pull/1960)
* Allow configuration of max packet size in network DB to use the full available MTU. This requires a configuration in the docker daemon and need a dockerd restart [docker/libnetwork#1839](https://github.com/docker/libnetwork/pull/1839)
* Overlay fix for transient IP reuse [docker/libnetwork#1935](https://github.com/docker/libnetwork/pull/1935) [docker/libnetwork#1968](https://github.com/docker/libnetwork/pull/1968)
* Serialize IP allocation [docker/libnetwork#1788](https://github.com/docker/libnetwork/pull/1788)


### 17.06.2-ee-3 
2017-09-22

#### Swarm mode

- Increase max message size to allow larger snapshots [docker/swarmkit#131](https://github.com/docker/swarmkit/pull/131)

### 17.06.1-ee-2 
2017-08-24

#### Client

- Enable TCP Keep-Alive in Docker client [#415](https://github.com/docker/cli/pull/415)

#### Networking

- Lock goroutine to OS thread while changing NS [#1911](https://github.com/docker/libnetwork/pull/1911)

#### Runtime

- devmapper: ensure that UdevWait is called after calls to setCookie [#33732](https://github.com/moby/moby/pull/33732)
- aufs: ensure diff layers are correctly removed to prevent leftover files from using up storage [#34587](https://github.com/moby/moby/pull/34587)

#### Swarm mode

- Ignore PullOptions for running tasks [#2351](https://github.com/docker/swarmkit/pull/2351)

### 17.06.1-ee-1 
2017-08-16

#### Important notes about this release

- Starting with Docker EE 17.06.1, Ubuntu, SLES, RHEL packages are also available
  for IBM Z using the s390x architecture.

- Docker EE 17.06.1 includes a new [telemetry plugin](/enterprise/telemetry/)
  which is enabled by default on Ubuntu hosts. For more details, including how to
  opt out, see [the documentation(/enterprise/telemetry/).

- Docker 17.06 by default disables communication with legacy (v1)
  registries. If you require interaction with registries that have not yet
  migrated to the v2 protocol, set the `--disable-legacy-registry=false` daemon
  option.


#### Builder

+ Add `--iidfile` option to docker build. It allows specifying a location where to save the resulting image ID
+ Allow specifying any remote ref in git checkout URLs [#32502](https://github.com/moby/moby/pull/32502)
+ Add multi-stage build support [#31257](https://github.com/moby/moby/pull/31257) [#32063](https://github.com/moby/moby/pull/32063)
+ Allow using build-time args (`ARG`) in `FROM` [#31352](https://github.com/moby/moby/pull/31352)
+ Add an option for specifying build target [#32496](https://github.com/moby/moby/pull/32496)
* Accept `-f -` to read Dockerfile from `stdin`, but use local context for building [#31236](https://github.com/moby/moby/pull/31236)
* The values of default build time arguments (e.g `HTTP_PROXY`) are no longer displayed in docker image history unless a corresponding `ARG` instruction is written in the Dockerfile. [#31584](https://github.com/moby/moby/pull/31584)
- Fix setting command if a custom shell is used in a parent image [#32236](https://github.com/moby/moby/pull/32236)
- Fix `docker build --label` when the label includes single quotes and a space [#31750](https://github.com/moby/moby/pull/31750)
* Disable container logging for build containers [#29552](https://github.com/moby/moby/pull/29552)
* Fix use of `**/` in `.dockerignore` [#29043](https://github.com/moby/moby/pull/29043)
* Fix a regression, where `ADD` from remote URL's extracted archives [#89](https://github.com/docker/docker-ce/pull/89)
* Fix handling of remote "git@" notation [#100](https://github.com/docker/docker-ce/pull/100)
* Fix copy `--from` conflict with force pull [#86](https://github.com/docker/docker-ce/pull/86)

#### Client

+ Add `--format` option to `docker stack ls` [#31557](https://github.com/moby/moby/pull/31557)
+ Add support for labels in compose initiated builds [#32632](https://github.com/moby/moby/pull/32632) [#32972](https://github.com/moby/moby/pull/32972)
+ Add `--format` option to `docker history` [#30962](https://github.com/moby/moby/pull/30962)
+ Add `--format` option to `docker system df` [#31482](https://github.com/moby/moby/pull/31482)
+ Allow specifying Nameservers and Search Domains in stack files [#32059](https://github.com/moby/moby/pull/32059)
+ Add support for `read_only` service to `docker stack deploy` [#docker/cli/73](https://github.com/docker/cli/pull/73)
* Display Swarm cluster and node TLS information [#docker/cli/44](https://github.com/docker/cli/pull/44)
+ Add support for placement preference to `docker stack deploy` [#docker/cli/35](https://github.com/docker/cli/pull/35)
+ Add new `ca ` subcommand to `docker swarm` to allow managing a swarm CA [#docker/cli/48](https://github.com/docker/cli/pull/48)
+ Add credential-spec to compose [#docker/cli/71](https://github.com/docker/cli/pull/71)
+ Add support for csv format options to `--network` and `--network-add` [#docker/cli/62](https://github.com/docker/cli/pull/62) [#33130](https://github.com/moby/moby/pull/33130)
- Fix stack compose bind-mount volumes on Windows [#docker/cli/136](https://github.com/docker/cli/pull/136)
- Correctly handle a Docker daemon without registry info [#docker/cli/126](https://github.com/docker/cli/pull/126)
+ Allow `--detach` and `--quiet` flags when using --rollback [#docker/cli/144](https://github.com/docker/cli/pull/144)
+ Remove deprecated `--email` flag from `docker login` [#docker/cli/143](https://github.com/docker/cli/pull/143)
* Adjusted `docker stats` memory output [#docker/cli/80](https://github.com/docker/cli/pull/80)
* Add `--mount` flag to `docker run` and `docker create` [#32251](https://github.com/moby/moby/pull/32251)
* Add `--type=secret` to `docker inspect` [#32124](https://github.com/moby/moby/pull/32124)
* Add `--format` option to `docker secret ls` [#31552](https://github.com/moby/moby/pull/31552)
* Add `--filter` option to `docker secret ls` [#30810](https://github.com/moby/moby/pull/30810)
* Add `--filter scope=<swarm|local>` to `docker network ls` [#31529](https://github.com/moby/moby/pull/31529)
* Add `--cpus` support to `docker update` [#31148](https://github.com/moby/moby/pull/31148)
* Add label filter to `docker system prune` and other `prune` commands [#30740](https://github.com/moby/moby/pull/30740)
* `docker stack rm` now accepts multiple stacks as input [#32110](https://github.com/moby/moby/pull/32110)
* Improve `docker version --format` option when the client has downgraded the API version [#31022](https://github.com/moby/moby/pull/31022)
* Prompt when using an encrypted client certificate to connect to a docker daemon [#31364](https://github.com/moby/moby/pull/31364)
* Display created tags on successful `docker build` [#32077](https://github.com/moby/moby/pull/32077)
* Cleanup compose convert error messages [#32087](https://github.com/moby/moby/pull/32087)
+ Sort `docker stack ls` by name [#31085](https://github.com/moby/moby/pull/31085)
+ Flags for specifying bind mount consistency [#31047](https://github.com/moby/moby/pull/31047)
* Output of docker CLI --help is now wrapped to the terminal width [#28751](https://github.com/moby/moby/pull/28751)
* Suppress image digest in docker ps [#30848](https://github.com/moby/moby/pull/30848)
* Hide command options that are related to Windows [#30788](https://github.com/moby/moby/pull/30788)
* Fix `docker plugin install` prompt to accept "enter" for the "N" default [#30769](https://github.com/moby/moby/pull/30769)
+ Add `truncate` function for Go templates [#30484](https://github.com/moby/moby/pull/30484)
* Support expanded syntax of ports in `stack deploy` [#30476](https://github.com/moby/moby/pull/30476)
* Support expanded syntax of mounts in `stack deploy` [#30597](https://github.com/moby/moby/pull/30597) [#31795](https://github.com/moby/moby/pull/31795)
+ Add `--add-host` for docker build [#30383](https://github.com/moby/moby/pull/30383)
+ Add `.CreatedAt` placeholder for `docker network ls --format` [#29900](https://github.com/moby/moby/pull/29900)
* Update order of `--secret-rm` and `--secret-add` [#29802](https://github.com/moby/moby/pull/29802)
+ Add `--filter enabled=true` for `docker plugin ls` [#28627](https://github.com/moby/moby/pull/28627)
+ Add `--format` to `docker service ls` [#28199](https://github.com/moby/moby/pull/28199)
+ Add `publish` and `expose` filter for `docker ps --filter` [#27557](https://github.com/moby/moby/pull/27557)
* Support multiple service IDs on `docker service ps` [#25234](https://github.com/moby/moby/pull/25234)
+ Allow swarm join with `--availability=drain` [#24993](https://github.com/moby/moby/pull/24993)
* Docker inspect now shows "docker-default" when AppArmor is enabled and no other profile was defined [#27083](https://github.com/moby/moby/pull/27083)
* Make pruning volumes optional when running `docker system prune`, and add a `--volumes` flag [#109](https://github.com/docker/docker-ce/pull/109)
* Show progress of replicated tasks before they are assigned [#97](https://github.com/docker/docker-ce/pull/97)
* Fix `docker wait` hanging if the container does not exist [#106](https://github.com/docker/docker-ce/pull/106)
* If `docker swarm ca` is called without the `--rotate` flag, warn if other flags are passed [#110](https://github.com/docker/docker-ce/pull/110)
* Fix API version negotiation not working if the daemon returns an error [#115](https://github.com/docker/docker-ce/pull/115)
* Print an error if "until" filter is combined with "--volumes" on system prune [#154](https://github.com/docker/docker-ce/pull/154)


#### Contrib

+ Add support for building docker debs for Ubuntu 17.04 Zesty on amd64 [#32435](https://github.com/moby/moby/pull/32435)

#### Daemon

- Fix `--api-cors-header` being ignored if `--api-enable-cors` is not set [#32174](https://github.com/moby/moby/pull/32174)
- Cleanup docker tmp dir on start [#31741](https://github.com/moby/moby/pull/31741)
- Deprecate `--graph` flag in favor or `--data-root` [#28696](https://github.com/moby/moby/pull/28696)

#### Distribution

* Select digest over tag when both are provided during a pull [#33214](https://github.com/moby/moby/pull/33214)

#### Logging

+ Add monitored resource type metadata for GCP logging driver [#32930](https://github.com/moby/moby/pull/32930)
+ Add multiline processing to the AWS CloudWatch logs driver [#30891](https://github.com/moby/moby/pull/30891)
+ Add support for logging driver plugins [#28403](https://github.com/moby/moby/pull/28403)
* Add support for showing logs of individual tasks to `docker service logs`, and add `/task/{id}/logs` REST endpoint [#32015](https://github.com/moby/moby/pull/32015)
* Add `--log-opt env-regex` option to match environment variables using a regular expression [#27565](https://github.com/moby/moby/pull/27565)
+ Implement optional ring buffer for container logs [#28762](https://github.com/moby/moby/pull/28762)
+ Add `--log-opt awslogs-create-group=<true|false>` for awslogs (CloudWatch) to support creation of log groups as needed [#29504](https://github.com/moby/moby/pull/29504)
- Fix segfault when using the gcplogs logging driver with a "static" binary [#29478](https://github.com/moby/moby/pull/29478)
* Fix stderr logging for `journald` and `syslog` [#95](https://github.com/docker/docker-ce/pull/95)
* Fix log readers can block writes indefinitely [#98](https://github.com/docker/docker-ce/pull/98)
* Fix `awslogs` driver repeating last event [#151](https://github.com/docker/docker-ce/pull/151)

#### Networking

+ Add Support swarm-mode services with node-local networks such as macvlan, ipvlan, bridge, host [#32981](https://github.com/moby/moby/pull/32981)
+ Pass driver-options to network drivers on service creation [#32981](https://github.com/moby/moby/pull/33130)
+ Isolate Swarm Control-plane traffic from Application data traffic using --data-path-addr [#32717](https://github.com/moby/moby/pull/32717)
* Several improvements to Service Discovery [#docker/libnetwork/1796](https://github.com/docker/libnetwork/pull/1796)
+ Allow user to replace, and customize the ingress network [#31714](https://github.com/moby/moby/pull/31714)
- Fix UDP traffic in containers not working after the container is restarted [#32505](https://github.com/moby/moby/pull/32505)
- Fix files being written to `/var/lib/docker` if a different data-root is set [#32505](https://github.com/moby/moby/pull/32505)
* Check parameter `--ip`, `--ip6` and `--link-local-ip` in `docker network connect` [#30807](https://github.com/moby/moby/pull/30807)
+ Added support for `dns-search` [#30117](https://github.com/moby/moby/pull/30117)
+ Added --verbose option for docker network inspect to show task details from all swarm nodes [#31710](https://github.com/moby/moby/pull/31710)
* Clear stale datapath encryption states when joining the cluster [docker/libnetwork#1354](https://github.com/docker/libnetwork/pull/1354)
+ Ensure iptables initialization only happens once [docker/libnetwork#1676](https://github.com/docker/libnetwork/pull/1676)
* Fix bad order of iptables filter rules [docker/libnetwork#961](https://github.com/docker/libnetwork/pull/961)
+ Add anonymous container alias to service record on attachable network [docker/libnetwork#1651](https://github.com/docker/libnetwork/pull/1651)
+ Support for `com.docker.network.container_interface_prefix` driver label [docker/libnetwork#1667](https://github.com/docker/libnetwork/pull/1667)
+ Improve network list performance by omitting network details that are not used [#30673](https://github.com/moby/moby/pull/30673)
* Fix issue with driver options not received by network drivers [#127](https://github.com/docker/docker-ce/pull/127)

#### Packaging

+ Rely on `container-selinux` on Centos/Fedora/RHEL when available [#32437](https://github.com/moby/moby/pull/32437)

#### Plugins

* Make plugin removes more resilient to failure [#91](https://github.com/docker/docker-ce/pull/91)

#### Runtime

+ Add build & engine info prometheus metrics [#32792](https://github.com/moby/moby/pull/32792)
* Update containerd to d24f39e203aa6be4944f06dd0fe38a618a36c764 [#33007](https://github.com/moby/moby/pull/33007)
* Update runc to 992a5be178a62e026f4069f443c6164912adbf09 [#33007](https://github.com/moby/moby/pull/33007)
+ Add option to auto-configure blkdev for devmapper [#31104](https://github.com/moby/moby/pull/31104)
+ Add log driver list to `docker info` [#32540](https://github.com/moby/moby/pull/32540)
+ Add API endpoint to allow retrieving an image manifest [#32061](https://github.com/moby/moby/pull/32061)
* Do not remove container from memory on error with `forceremove` [#31012](https://github.com/moby/moby/pull/31012)
+ Add support for metric plugins [#32874](https://github.com/moby/moby/pull/32874)
* Return an error when an invalid filter is given to `prune` commands [#33023](https://github.com/moby/moby/pull/33023)
+ Add daemon option to allow pushing foreign layers [#33151](https://github.com/moby/moby/pull/33151)
- Fix an issue preventing containerd to be restarted after it died [#32986](https://github.com/moby/moby/pull/32986)
+ Add cluster events to Docker event stream. [#32421](https://github.com/moby/moby/pull/32421)
+ Add support for DNS search on windows [#33311](https://github.com/moby/moby/pull/33311)
* Upgrade to Go 1.8.3 [#33387](https://github.com/moby/moby/pull/33387)
- Prevent a containerd crash when journald is restarted [#33007](https://github.com/moby/moby/pull/33007)
- Fix healthcheck failures due to invalid environment variables [#33249](https://github.com/moby/moby/pull/33249)
- Prevent a directory to be created in lieu of the daemon socket when a container mounting it is to be restarted during a shutdown [#30348](https://github.com/moby/moby/pull/33330)
- Prevent a container to be restarted upon stop if its stop signal is set to `SIGKILL` [#33335](https://github.com/moby/moby/pull/33335)
- Ensure log drivers get passed the same filename to both StartLogging and StopLogging endpoints [#33583](https://github.com/moby/moby/pull/33583)
- Remove daemon data structure dump on `SIGUSR1` to avoid a panic [#33598](https://github.com/moby/moby/pull/33598)
- Ensure health probe is stopped when a container exits [#32274](https://github.com/moby/moby/pull/32274)
* Handle paused container when restoring without live-restore set [#31704](https://github.com/moby/moby/pull/31704)
- Do not allow sub second in healthcheck options in Dockerfile [#31177](https://github.com/moby/moby/pull/31177)
* Support name and id prefix in `secret update` [#30856](https://github.com/moby/moby/pull/30856)
* Use binary frame for websocket attach endpoint [#30460](https://github.com/moby/moby/pull/30460)
* Fix linux mount calls not applying propagation type changes [#30416](https://github.com/moby/moby/pull/30416)
* Fix ExecIds leak on failed `exec -i` [#30340](https://github.com/moby/moby/pull/30340)
* Prune named but untagged images if `danglingOnly=true` [#30330](https://github.com/moby/moby/pull/30330)
+ Add daemon flag to set `no_new_priv` as default for unprivileged containers [#29984](https://github.com/moby/moby/pull/29984)
+ Add daemon option `--default-shm-size` [#29692](https://github.com/moby/moby/pull/29692)
+ Support registry mirror config reload [#29650](https://github.com/moby/moby/pull/29650)
- Ignore the daemon log config when building images [#29552](https://github.com/moby/moby/pull/29552)
* Move secret name or ID prefix resolving from client to daemon [#29218](https://github.com/moby/moby/pull/29218)
+ Add the ability to specify extra rules for a container device `cgroup devices.allow` mechanism [#22563](https://github.com/moby/moby/pull/22563)
- Fix `cpu.cfs_quota_us` being reset when running `systemd daemon-reload` [#31736](https://github.com/moby/moby/pull/31736)
* Prevent a `goroutine` leak when `healthcheck` gets stopped [#90](https://github.com/docker/docker-ce/pull/90)
* Do not error on relabel when relabel not supported [#92](https://github.com/docker/docker-ce/pull/92)
* Limit max backoff delay to 2 seconds for GRPC connection [#94](https://github.com/docker/docker-ce/pull/94)
* Fix issue preventing containers to run when memory cgroup was specified due to bug in certain kernels [#102](https://github.com/docker/docker-ce/pull/102)
* Fix container not responding to SIGKILL when paused [#102](https://github.com/docker/docker-ce/pull/102)
* Improve error message if an image for an incompatible OS is loaded [#108](https://github.com/docker/docker-ce/pull/108)
* Fix a handle leak in `go-winio` [#112](https://github.com/docker/docker-ce/pull/112)
* Fix issue upon upgrade, preventing docker from showing running containers when `--live-restore` is enabled [#117](https://github.com/docker/docker-ce/pull/117)
* Fix bug where services using secrets would fail to start on daemons using the `userns-remap` feature [#121](https://github.com/docker/docker-ce/pull/121)
* Fix error handling with `not-exist` errors on remove [#142](https://github.com/docker/docker-ce/pull/142)
* Fix REST API Swagger representation cannot be loaded with SwaggerUI [#156](https://github.com/docker/docker-ce/pull/156)

#### Security

+ Allow personality with UNAME26 bit set in default seccomp profile [#32965](https://github.com/moby/moby/pull/32965)
* Allow setting SELinux type or MCS labels when using `--ipc=container:` or `--ipc=host` [#30652](https://github.com/moby/moby/pull/30652)
* Redact secret data on secret creation [#99](https://github.com/docker/docker-ce/pull/99)

#### Swarm mode

+ Add an option to allow specifying a different interface for the data traffic (as opposed to control traffic) [#32717](https://github.com/moby/moby/pull/32717)
* Allow specifying a secret location within the container [#32571](https://github.com/moby/moby/pull/32571)
+ Add support for secrets on Windows [#32208](https://github.com/moby/moby/pull/32208)
+ Add TLS Info to swarm info and node info endpoint [#32875](https://github.com/moby/moby/pull/32875)
+ Add support for services to carry arbitrary config objects [#32336](https://github.com/moby/moby/pull/32336), [#docker/cli/45](https://github.com/docker/cli/pull/45),[#33169](https://github.com/moby/moby/pull/33169)
+ Add API to rotate swarm CA certificate [#32993](https://github.com/moby/moby/pull/32993)
* Service digest pining is now handled client side [#32388](https://github.com/moby/moby/pull/32388), [#33239](https://github.com/moby/moby/pull/33239)
+ Placement now also take platform in account [#33144](https://github.com/moby/moby/pull/33144)
- Fix possible hang when joining fails [#docker-ce/19](https://github.com/docker/docker-ce/pull/19)
- Fix an issue preventing external CA to be accepted [#33341](https://github.com/moby/moby/pull/33341)
- Fix possible orchestration panic in mixed version clusters [#swarmkit/2233](https://github.com/docker/swarmkit/pull/2233)
- Avoid assigning duplicate IPs during initialization [#swarmkit/2237](https://github.com/docker/swarmkit/pull/2237)
+ Add update/rollback order for services (`--update-order` / `--rollback-order`) [#30261](https://github.com/moby/moby/pull/30261)
+ Add support for synchronous `service create` and `service update` [#31144](https://github.com/moby/moby/pull/31144)
+ Add support for "grace periods" on healthchecks through the `HEALTHCHECK --start-period` and `--health-start-period` flag to
  `docker service create`, `docker service update`, `docker create`, and `docker run` to support containers with an initial startup
  time [#28938](https://github.com/moby/moby/pull/28938)
* `docker service create` now omits fields that are not specified by the user, when possible. This allows defaults to be applied inside the manager [#32284](https://github.com/moby/moby/pull/32284)
* `docker service inspect` now shows default values for fields that are not specified by the user [#32284](https://github.com/moby/moby/pull/32284)
* Move `docker service logs` out of experimental [#32462](https://github.com/moby/moby/pull/32462)
* Add support for Credential Spec and SELinux to services to the API [#32339](https://github.com/moby/moby/pull/32339)
* Add `--entrypoint` flag to `docker service create` and `docker service update` [#29228](https://github.com/moby/moby/pull/29228)
* Add `--network-add` and `--network-rm` to `docker service update` [#32062](https://github.com/moby/moby/pull/32062)
* Add `--credential-spec` flag to `docker service create` and `docker service update` [#32339](https://github.com/moby/moby/pull/32339)
* Add `--filter mode=<global|replicated>` to `docker service ls` [#31538](https://github.com/moby/moby/pull/31538)
* Resolve network IDs on the client side, instead of in the daemon when creating services [#32062](https://github.com/moby/moby/pull/32062)
* Add `--format` option to `docker node ls` [#30424](https://github.com/moby/moby/pull/30424)
* Add `--prune` option to `docker stack deploy` to remove services that are no longer defined in the docker-compose file [#31302](https://github.com/moby/moby/pull/31302)
* Add `PORTS` column for `docker service ls` when using `ingress` mode [#30813](https://github.com/moby/moby/pull/30813)
- Fix unnescessary re-deploying of tasks when environment-variables are used [#32364](https://github.com/moby/moby/pull/32364)
- Fix `docker stack deploy` not supporting `endpoint_mode` when deploying from a docker compose file [#32333](https://github.com/moby/moby/pull/32333)
- Proceed with startup if cluster component cannot be created to allow recovering from a broken swarm setup [#31631](https://github.com/moby/moby/pull/31631)
+ Topology-aware scheduling [#30725](https://github.com/moby/moby/pull/30725)
+ Automatic service rollback on failure [#31108](https://github.com/moby/moby/pull/31108)
+ Worker and manager on the same node are now connected through a UNIX socket [docker/swarmkit#1828](https://github.com/docker/swarmkit/pull/1828), [docker/swarmkit#1850](https://github.com/docker/swarmkit/pull/1850), [docker/swarmkit#1851](https://github.com/docker/swarmkit/pull/1851)
* Improve raft transport package [docker/swarmkit#1748](https://github.com/docker/swarmkit/pull/1748)
* No automatic manager shutdown on demotion/removal [docker/swarmkit#1829](https://github.com/docker/swarmkit/pull/1829)
* Use TransferLeadership to make leader demotion safer [docker/swarmkit#1939](https://github.com/docker/swarmkit/pull/1939)
* Decrease default monitoring period [docker/swarmkit#1967](https://github.com/docker/swarmkit/pull/1967)
+ Add Service logs formatting [#31672](https://github.com/moby/moby/pull/31672)
* Fix service logs API to be able to specify stream [#31313](https://github.com/moby/moby/pull/31313)
+ Add `--stop-signal` for `service create` and `service update` [#30754](https://github.com/moby/moby/pull/30754)
+ Add `--read-only` for `service create` and `service update` [#30162](https://github.com/moby/moby/pull/30162)
+ Renew the context after communicating with the registry [#31586](https://github.com/moby/moby/pull/31586)
+ (experimental) Add `--tail` and `--since` options to `docker service logs` [#31500](https://github.com/moby/moby/pull/31500)
+ (experimental) Add `--no-task-ids` and `--no-trunc` options to `docker service logs` [#31672](https://github.com/moby/moby/pull/31672)
* Do not add duplicate platform information to service spec [#107](https://github.com/docker/docker-ce/pull/107)
* Cluster update and memory issue fixes [#114](https://github.com/docker/docker-ce/pull/114)
* Changing get network request to return predefined network in swarm [#150](https://github.com/docker/docker-ce/pull/150)

#### Windows

* Block pulling Windows images on non-Windows daemons [#29001](https://github.com/moby/moby/pull/29001)

#### Deprecation

* Disable legacy registry (v1) by default [#33629](https://github.com/moby/moby/pull/33629)
- Deprecate `--api-enable-cors` daemon flag. This flag was marked deprecated in Docker 1.6.0 but not listed in deprecated features [#32352](https://github.com/moby/moby/pull/32352)
- Remove Ubuntu 12.04 (Precise Pangolin) as supported platform. Ubuntu 12.04 is EOL, and no longer receives updates [#32520](https://github.com/moby/moby/pull/32520)

#### Known issues

If a container is spawned on node A, using the same IP of a container destroyed
on nodeB within 5 min from the time that it exit, the container on node A is
not reachable until one of these 2 conditions happens:

1. Container on A sends a packet out,
2. The timer that cleans the arp entry in the overlay namespace is triggered (around 5 minutes).

As a workaround, send at least a packet out from each container like
(ping, GARP, etc).

### Docker EE 17.03.2-ee-8 
2017-12-13

* Handle cleanup DNS for attachable container to prevent leak in name resolution [docker/libnetwork#1999](https://github.com/docker/libnetwork/pull/1999)
* When a node is removed, delete all of its attachment tasks so networks used by those tasks can be removed [docker/swarmkit#2417](https://github.com/docker/swarmkit/pull/2417)
* Increase gRPC request timeout to 20 seconds for sending snapshots to prevent `context deadline exceeded` errors [docker/swarmkit#2406](https://github.com/docker/swarmkit/pull/2406)
* Avoid using a map for log attributes to prevent panic [moby/moby#34174](https://github.com/moby/moby/pull/34174)
* Fix "raw" mode with the Splunk logging driver [moby/moby#34520](https://github.com/moby/moby/pull/34520)
* Don't unmount entire plugin manager tree on remove [moby/moby#33422](https://github.com/moby/moby/pull/33422)
* Redact secret data on secret creation [moby/moby#33884](https://github.com/moby/moby/pull/33884)
* Sort secrets and configs to ensure idempotence and prevent `docker stack deploy` from useless restart of services [docker/cli#509](https://github.com/docker/cli/pull/509)
* Automatically set `may_detach_mounts=1` on startup to prevent `device or resource busy` errors [moby/moby#34886](https://github.com/moby/moby/pull/34886)
* Don't abort when setting `may_detach_mounts` [moby/moby#35172](https://github.com/moby/moby/pull/35172)
* Protect health monitor channel to prevent engine panic [moby/moby#35482](https://github.com/moby/moby/pull/35482)

### Docker EE 17.03.2-ee-7 
2017-10-04

* Fix logic in network resource reaping to prevent memory leak [docker/libnetwork#1944](https://github.com/docker/libnetwork/pull/1944) [docker/libnetwork#1960](https://github.com/docker/libnetwork/pull/1960)
* Increase max GRPC message size to 128MB for larger snapshots so newly added managers can successfully join [docker/swarmkit#2375](https://github.com/docker/swarmkit/pull/2375)

## 18.06.1-ce 
2018-08-21

### Builder

- Fix no error if build args are missing during docker build. [docker/engine#25](https://github.com/docker/engine/pull/25)
+ Set BuildKit's ExportedProduct variable to show useful errors. [docker/engine#21](https://github.com/docker/engine/pull/21)

### Client

+ Various shell completion script updates: [docker/cli#1229](https://github.com/docker/cli/pull/1229),
 [docker/cli#1268](https://github.com/docker/cli/pull/1268), and [docker/cli#1272](https://github.com/docker/cli/pull/1272)
- Fix `DOCKER_CONFIG` warning message and fallback search. [docker/cli#1241](https://github.com/docker/cli/pull/1241)
- Fix help message flags on `docker stack` commands and sub-commands. [docker/cli#1267](https://github.com/docker/cli/pull/1267)

### Runtime

* Disable CRI plugin listening on port 10010 by default. [docker/engine#29](https://github.com/docker/engine/pull/29)
* Update containerd to v1.1.2. [docker/engine#33](https://github.com/docker/engine/pull/33)
- Windows: Do not invoke HCS shutdown if terminate called. [docker/engine#31](https://github.com/docker/engine/pull/31)
* Windows: Select polling-based watcher for Windows log watcher. [docker/engine#34](https://github.com/docker/engine/pull/34)

### Swarm Mode

- Fix the condition used for skipping over running tasks. [docker/swarmkit#2677](https://github.com/docker/swarmkit/pull/2677)
- Fix task sorting. [docker/swarmkit#2712](https://github.com/docker/swarmkit/pull/2712)

## 18.06.0-ce 
2018-07-18

### Important notes about this release

- Docker 18.06 CE will be the last release with a 4-month maintenance lifecycle. The planned Docker 18.09 CE release will be supported for 7 months with Docker 19.03 CE being the next release in line. More details about the release process can be found [here](https://docs.docker.com/install/).

### Builder

* Builder: fix layer leak on multi-stage wildcard copy. [moby/moby#37178](https://github.com/moby/moby/pull/37178)
* Fix parsing of invalid environment variable substitution . [moby/moby#37134](https://github.com/moby/moby/pull/37134)
* Builder: use the arch info from base image. [moby/moby#36816](https://github.com/moby/moby/pull/36816) [moby/moby#37197](https://github.com/moby/moby/pull/37197)
+ New experimental builder backend based on [BuildKit](https://github.com/moby/buildkit). To enable, run daemon in experimental mode and set `DOCKER_BUILDKIT=1` environment variable on the docker CLI. [moby/moby#37151](https://github.com/moby/moby/pull/37151) [docker/cli#1111](https://github.com/docker/cli/pull/1111)
- Fix handling uppercase targets names in multi-stage builds. [moby/moby#36960](https://github.com/moby/moby/pull/36960)

### Client

* Bump spf13/cobra to v0.0.3, pflag to v1.0.1. [moby/moby#37106](https://github.com/moby/moby/pull/37106)
* Add support for the new Stack API for Kubernetes v1beta2. [docker/cli#899](https://github.com/docker/cli/pull/899)
* K8s: more robust stack error detection on deploy. [docker/cli#948](https://github.com/docker/cli/pull/948)
* Support for rollback config in compose 3.7. [docker/cli#409](https://github.com/docker/cli/pull/409)
* Update Cobra and pflag, and use built-in --version feature. [docker/cli#1069](https://github.com/docker/cli/pull/1069)
* Fix `docker stack deploy --prune` with empty name removing all services. [docker/cli#1088](https://github.com/docker/cli/pull/1088)
* [Kubernetes] stack services filters. [docker/cli#1023](https://github.com/docker/cli/pull/1023)
+ Only show orchestrator flag in root, stack and version commands in help. [docker/cli#1106](https://github.com/docker/cli/pull/1106)
+ Add an `Extras` field on the compose config types. [docker/cli#1126](https://github.com/docker/cli/pull/1126)
+ Add options to the compose loader. [docker/cli#1128](https://github.com/docker/cli/pull/1128)
- Fix always listing nodes in docker stack ps command on Kubernetes. [docker/cli#1093](https://github.com/docker/cli/pull/1093)
- Fix output being shown twice on stack rm error message. [docker/cli#1093](https://github.com/docker/cli/pull/1093)
* Extend client API with custom HTTP requests. [moby/moby#37071](https://github.com/moby/moby/pull/37071)
* Changed error message for unreadable files to clarify possibility of a .Dockerignore entry. [docker/cli#1053](https://github.com/docker/cli/pull/1053)
* Restrict kubernetes.allNamespaces value to 'enabled' or 'disabled' in configuration file. [docker/cli#1087](https://github.com/docker/cli/pull/1087)
* Check errors when initializing the docker client in the help command. [docker/cli#1119](https://github.com/docker/cli/pull/1119)
* Better namespace experience with Kubernetes. Fix using namespace defined in ~/.kube/config for stack commands. Add a NAMESPACE column for docker stack ls command. Add a --all-namespaces flag for docker stack ls command. [docker/cli#991](https://github.com/docker/cli/pull/991)
* Export Push and Save. [docker/cli#1123](https://github.com/docker/cli/pull/1123)
* Export pull as a public function. [docker/cli#1026](https://github.com/docker/cli/pull/1026)
* Remove Kubernetes commands from experimental. [docker/cli#1068](https://github.com/docker/cli/pull/1068)
* Adding configs/secrets to service inspect pretty. [docker/cli#1006](https://github.com/docker/cli/pull/1006)
- Fix service filtering by name on Kubernetes. [docker/cli#1101](https://github.com/docker/cli/pull/1101)
- Fix component information alignment in `docker version`. [docker/cli#1065](https://github.com/docker/cli/pull/1065)
- Fix cpu/memory limits and reservations being reset on service update. [docker/cli#1079](https://github.com/docker/cli/pull/1079)
* Manifest list: request specific permissions. [docker/cli#1024](https://github.com/docker/cli/pull/1024)
* Setting --orchestrator=all also sets --all-namespaces unless specific --namespace are set. [docker/cli#1059](https://github.com/docker/cli/pull/1059)
- Fix panics when --compress and --stream are used together. [docker/cli#1105](https://github.com/docker/cli/pull/1105)
* Switch from x/net/context to context. [docker/cli#1038](https://github.com/docker/cli/pull/1038)
+ Add --init option to `docker service create`. [docker/cli#479](https://github.com/docker/cli/pull/479)
+ Fixed bug displaying garbage output for build command when --stream and --quiet flags combined. [docker/cli#1090](https://github.com/docker/cli/pull/1090)
+ Add `init` support in 3.7 schema. [docker/cli#1129](https://github.com/docker/cli/pull/1129)
- Fix docker trust signer removal. [docker/cli#1112](https://github.com/docker/cli/pull/1112)
- Fix error message from docker inspect. [docker/cli#1071](https://github.com/docker/cli/pull/1071)
* Allow `x-*` extension on 3rd level objects. [docker/cli#1097](https://github.com/docker/cli/pull/1097)
* An invalid orchestrator now generates an error instead of being silently ignored. [docker/cli#1055](https://github.com/docker/cli/pull/1055)
* Added ORCHESTRATOR column to docker stack ls command. [docker/cli#973](https://github.com/docker/cli/pull/973)
* Warn when using host-ip for published ports for services. [docker/cli#1017](https://github.com/docker/cli/pull/1017)
+ Added the option to enable experimental cli features through the `DOCKER_CLI_EXPERIMENTAL` environment variable. [docker/cli#1138](https://github.com/docker/cli/pull/1138)
+ Add exec_die to the list of known container events. [docker/cli#1028](https://github.com/docker/cli/pull/1028)
* [K8s] Do env-variable expansion on the uninterpreted Config files. [docker/cli#974](https://github.com/docker/cli/pull/974)
+ Print warnings on stderr for each unsupported features while parsing a compose file for deployment on Kubernetes. [docker/cli#903](https://github.com/docker/cli/pull/903)
+ Added description about pids count. [docker/cli#1045](https://github.com/docker/cli/pull/1045)
- Warn user of filter when pruning. [docker/cli#1043](https://github.com/docker/cli/pull/1043)
- Fix `--rollback-*` options overwriting `--update-*` options. [docker/cli#1052](https://github.com/docker/cli/pull/1052)
* Update Attach, Build, Commit, Cp, Create subcommand fish completions. [docker/cli#1005](https://github.com/docker/cli/pull/1005)
+ Add bash completion for `dockerd --default-address-pool`. [docker/cli#1173](https://github.com/docker/cli/pull/1173)
+ Add bash completion for `exec_die` event. [docker/cli#1173](https://github.com/docker/cli/pull/1173)
* Update docker-credential-helper so `pass` is not called on every docker command. [docker/cli#1184](https://github.com/docker/cli/pull/1184)
* Fix for rotating swarm external CA. [docker/cli#1199](https://github.com/docker/cli/pull/1199)
* Improve version output alignment. [docker/cli#1207](https://github.com/docker/cli/pull/1207)
+ Add bash completion for `service create|update --init`. [docker/cli#1210](https://github.com/docker/cli/pull/1210)

### Deprecation

* Document reserved namespaces deprecation. [docker/cli#1040](https://github.com/docker/cli/pull/1040)

### Logging

* Allow awslogs to use non-blocking mode. [moby/moby#36522](https://github.com/moby/moby/pull/36522)
* Improve logging of long log lines on fluentd log driver.. [moby/moby#36159](https://github.com/moby/moby/pull/36159)
* Re-order CHANGELOG.md to pass `make validate` test. [moby/moby#37047](https://github.com/moby/moby/pull/37047)
* Update Events, Exec, Export, History, Images, Import, Inspect, Load, and Login subcommand fish completions. [docker/cli#1061](https://github.com/docker/cli/pull/1061)
* Update documentation for RingLogger's ring buffer. [moby/moby#37084](https://github.com/moby/moby/pull/37084)
+ Add metrics for log failures/partials. [moby/moby#37034](https://github.com/moby/moby/pull/37034)
- Fix logging plugin crash unrecoverable. [moby/moby#37028](https://github.com/moby/moby/pull/37028)
- Fix logging test type. [moby/moby#37070](https://github.com/moby/moby/pull/37070)
- Fix race conditions in logs API. [moby/moby#37062](https://github.com/moby/moby/pull/37062)
- Fix some issues in logfile reader and rotation. [moby/moby#37063](https://github.com/moby/moby/pull/37063)

### Networking

* Allow user to specify default address pools for docker networks. [moby/moby#36396](https://github.com/moby/moby/pull/36396) [docker/cli#818](https://github.com/docker/cli/pull/818)
* Adding logs for ipam state [doccker/libnetwork#2417](https://github.com/docker/libnetwork/pull/2147)
* Fix race conditions in the overlay network driver [doccker/libnetwork#2143](https://github.com/docker/libnetwork/pull/2143)
* Add wait time into xtables lock warning [doccker/libnetwork#2142](https://github.com/docker/libnetwork/pull/2142)
* filter xtables lock warnings when firewalld is active [doccker/libnetwork#2135](https://github.com/docker/libnetwork/pull/2135)
* Switch from x/net/context to context [doccker/libnetwork#2140](https://github.com/docker/libnetwork/pull/2140)
* Adding a recovery mechanism for a split gossip cluster [doccker/libnetwork#2134](https://github.com/docker/libnetwork/pull/2134)
* Running docker inspect on network attachment tasks now returns a full task object. [moby/moby#35246](https://github.com/moby/moby/pull/35246)
* Some container/network cleanups. [moby/moby#37033](https://github.com/moby/moby/pull/37033)
- Fix network inspect for overlay network. [moby/moby#37045](https://github.com/moby/moby/pull/37045)
* Improve Scalability of the Linux load balancing. [docker/engine#16](https://github.com/docker/engine/pull/16)
* Change log level from error to warning. [docker/engine#19](https://github.com/docker/engine/pull/19)

### Runtime

* Aufs: log why aufs is not supported. [moby/moby#36995](https://github.com/moby/moby/pull/36995)
* Hide experimental checkpoint features on Windows. [docker/cli#1094](https://github.com/docker/cli/pull/1094)
* Lcow: Allow the client to customize capabilities and device cgroup rules for LCOW containers. [moby/moby#37294](https://github.com/moby/moby/pull/37294)
* Changed path given for executable output in windows to actual location of executable output. [moby/moby#37295](https://github.com/moby/moby/pull/37295)
+ Add windows recycle bin test and update hcsshim to v0.6.11. [moby/moby#36994](https://github.com/moby/moby/pull/36994)
* Allow to add any args when doing a make run. [moby/moby#37190](https://github.com/moby/moby/pull/37190)
* Optimize ContainerTop() aka docker top. [moby/moby#37131](https://github.com/moby/moby/pull/37131)
- Fix compilation on 32bit machines. [moby/moby#37292](https://github.com/moby/moby/pull/37292)
* Update API version to v1 38. [moby/moby#37141](https://github.com/moby/moby/pull/37141)
- Fix `docker service update --host-add` does not update existing host entry. [docker/cli#1054](https://github.com/docker/cli/pull/1054)
- Fix swagger file type for ExecIds. [moby/moby#36962](https://github.com/moby/moby/pull/36962)
- Fix swagger volume type generation. [moby/moby#37060](https://github.com/moby/moby/pull/37060)
- Fix wrong assertion in volume/service package. [moby/moby#37211](https://github.com/moby/moby/pull/37211)
- Fix daemon panic on restart when a plugin is running. [moby/moby#37234](https://github.com/moby/moby/pull/37234)
* Construct and add 'LABEL' command from 'label' option to last stage. [moby/moby#37011](https://github.com/moby/moby/pull/37011)
- Fix race condition between exec start and resize.. [moby/moby#37172](https://github.com/moby/moby/pull/37172)
* Alternative failure mitigation of `TestExecInteractiveStdinClose`. [moby/moby#37143](https://github.com/moby/moby/pull/37143)
* RawAccess allows a set of paths to be not set as masked or readonly. [moby/moby#36644](https://github.com/moby/moby/pull/36644)
* Be explicit about github.com prefix being a legacy feature. [moby/moby#37174](https://github.com/moby/moby/pull/37174)
* Bump Golang to 1.10.3. [docker/cli#1122](https://github.com/docker/cli/pull/1122)
* Close ReadClosers to prevent xz zombies. [moby/moby#34218](https://github.com/moby/moby/pull/34218)
* Daemon.ContainerStop(): fix for a negative timeout. [moby/moby#36874](https://github.com/moby/moby/pull/36874)
* Daemon.setMounts(): copy slice in place. [moby/moby#36991](https://github.com/moby/moby/pull/36991)
* Describe IP field of swagger Port definition. [moby/moby#36971](https://github.com/moby/moby/pull/36971)
* Extract volume interaction to a volumes service. [moby/moby#36688](https://github.com/moby/moby/pull/36688)
* Fixed markdown formatting in docker image v1, v1.1, and v1.2 spec. [moby/moby#37051](https://github.com/moby/moby/pull/37051)
* Improve GetTimestamp parsing. [moby/moby#35402](https://github.com/moby/moby/pull/35402)
* Jsonmessage: pass message to aux callback. [moby/moby#37064](https://github.com/moby/moby/pull/37064)
* Overlay2: remove unused cdMountFrom() helper function. [moby/moby#37041](https://github.com/moby/moby/pull/37041)
- Overlay: Fix overlay storage-driver silently ignoring unknown storage-driver options. [moby/moby#37040](https://github.com/moby/moby/pull/37040)
* Remove some unused contrib items. [moby/moby#36977](https://github.com/moby/moby/pull/36977)
* Restartmanager: do not apply restart policy on created containers. [moby/moby#36924](https://github.com/moby/moby/pull/36924)
* Set item-type for ExecIDs. [moby/moby#37121](https://github.com/moby/moby/pull/37121)
* Use go-systemd const instead of magic string in Linux version of dockerd. [moby/moby#37136](https://github.com/moby/moby/pull/37136)
* Use stdlib TLS dialer. [moby/moby#36687](https://github.com/moby/moby/pull/36687)
* Warn when an engine label using a reserved namespace (com.docker.\*, io.docker.\*, or org.dockerproject.\*) is configured, as per https://docs.docker.com/config/labels-custom-metadata/. [moby/moby#36921](https://github.com/moby/moby/pull/36921)
- Fix missing plugin name in message. [moby/moby#37052](https://github.com/moby/moby/pull/37052)
- Fix link anchors in CONTRIBUTING.md. [moby/moby#37276](https://github.com/moby/moby/pull/37276)
- Fix link to Docker Toolbox. [moby/moby#37240](https://github.com/moby/moby/pull/37240)
- Fix mis-used skip condition. [moby/moby#37179](https://github.com/moby/moby/pull/37179)
- Fix bind mounts not working in some cases. [moby/moby#37031](https://github.com/moby/moby/pull/37031)
- Fix fd leak on attach. [moby/moby#37184](https://github.com/moby/moby/pull/37184)
- Fix fluentd partial detection. [moby/moby#37029](https://github.com/moby/moby/pull/37029)
- Fix incorrect link in version-history.md. [moby/moby#37049](https://github.com/moby/moby/pull/37049)
* Allow vim to be case insensitive for D in dockerfile. [moby/moby#37235](https://github.com/moby/moby/pull/37235)
+ Add `t.Name()` to tests so that service names are unique. [moby/moby#37166](https://github.com/moby/moby/pull/37166)
+ Add additional message when backendfs is extfs without d_type support. [moby/moby#37022](https://github.com/moby/moby/pull/37022)
+ Add api version checking for tests from new feature. [moby/moby#37169](https://github.com/moby/moby/pull/37169)
+ Add image metrics for push and pull. [moby/moby#37233](https://github.com/moby/moby/pull/37233)
+ Add support for `init` on services. [moby/moby#37183](https://github.com/moby/moby/pull/37183)
+ Add verification of escapeKeys array length in pkg/term/proxy.go. [moby/moby#36918](https://github.com/moby/moby/pull/36918)
* When link id is empty for overlay2, do not remove this link.. [moby/moby#36161](https://github.com/moby/moby/pull/36161)
- Fix build on OpenBSD by defining Self(). [moby/moby#37301](https://github.com/moby/moby/pull/37301)
- Windows: Fix named pipe support for hyper-v isolated containers. [docker/engine#2](https://github.com/docker/engine/pull/2) [docker/cli#1165](https://github.com/docker/cli/pull/1165)
- Fix manifest lists to always use correct size. [docker/cli#1183](https://github.com/docker/cli/pull/1183)
* Register OCI media types. [docker/engine#4](https://github.com/docker/engine/pull/4)
* Update containerd to v1.1.1 [docker/engine#17](https://github.com/docker/engine/pull/17)
* LCOW: Prefer Windows over Linux in a manifest list. [docker/engine#3](https://github.com/docker/engine/pull/3)
* Add updated `MaskPaths` that are used in code paths directly using containerd to address [CVE-2018-10892](https://cve.mitre.org/cgi-bin/cvename.cgi?name=2018-10892). [docker/engine#15](https://github.com/docker/engine/pull/15)
* Add `/proc/acpi` to masked paths to address [CVE-2018-10892](https://cve.mitre.org/cgi-bin/cvename.cgi?name=2018-10892). [docker/engine#14](https://github.com/docker/engine/pull/14)
- Fix bindmount autocreate race. [docker/engine#11](https://github.com/docker/engine/pull/11)

### Swarm Mode

* List stacks for both Swarm and Kubernetes with --orchestrator=all in docker stack ls. Allow several occurrences of --namespace for Kubernetes with docker stack ls. [docker/cli#1031](https://github.com/docker/cli/pull/1031)
* Bump SwarmKit to remove deprecated grpc metadata wrappers. [moby/moby#36905](https://github.com/moby/moby/pull/36905)
* Issue an error for --orchestrator=all when working on mismatched Swarm and Kubernetes hosts. [docker/cli#1035](https://github.com/docker/cli/pull/1035)
- Fix broken swarm commands with Kubernetes defined as orchestrator. "--orchestrator" flag is no longer global but local to stack commands and subcommands [docker/cli#1137](https://github.com/docker/cli/pull/1137) [docker/cli#1139](https://github.com/docker/cli/pull/1139)
* Bump swarmkit to include task reaper fixes and more metrics. [docker/engine#13](https://github.com/docker/engine/pull/13)
- Avoid a leak when a service with unassigned tasks is deleted. [docker/engine#27](https://github.com/docker/engine/pull/27)
- Fix racy batching on the dispatcher. [docker/engine#27](https://github.com/docker/engine/pull/27)

## 18.03.1-ce 
2018-04-26

### Docker EE 17.03.2-ee-6 
2017-08-24

* Fix daemon panic on docker image push [moby/moby#33105](https://github.com/moby/moby/pull/33105)
* Fix panic in concurrent network creation/deletion operations [docker/libnetwork#1861](https://github.com/docker/libnetwork/pull/1861)
* Improve network db stability under stressful situations [docker/libnetwork#1860](https://github.com/docker/libnetwork/pull/1860)
* Enable TCP Keep-Alive in Docker client [docker/cli#415](https://github.com/docker/cli/pull/415)
* Lock goroutine to OS thread while changing NS [docker/libnetwork#1911](https://github.com/docker/libnetwork/pull/1911)
* Ignore PullOptions for running tasks [docker/swarmkit#2351](https://github.com/docker/swarmkit/pull/2351)

### Docker EE 17.03.2-ee-5 
20 Jul 2017

* Add more locking to storage drivers [#31136](https://github.com/moby/moby/pull/31136)
* Prevent data race on `docker network connect/disconnect` [#33456](https://github.com/moby/moby/pull/33456)
* Improve service discovery reliability [#1796](https://github.com/docker/libnetwork/pull/1796) [#18078](https://github.com/docker/libnetwork/pull/1808)
* Fix resource leak in swarm mode [#2215](https://github.com/docker/swarmkit/pull/2215)
* Optimize `docker system df` for volumes on NFS [#33620](https://github.com/moby/moby/pull/33620)
* Fix validation bug with host-mode ports in swarm mode [#2177](https://github.com/docker/swarmkit/pull/2177)
* Fix potential crash in swarm mode [#2268](https://github.com/docker/swarmkit/pull/2268)
* Improve network control-plane reliability [#1704](https://github.com/docker/libnetwork/pull/1704)
* Do not error out when selinux relabeling is not supported on volume filesystem [#33831](https://github.com/moby/moby/pull/33831)
* Remove debugging code for aufs ebusy errors [#31665](https://github.com/moby/moby/pull/31665)
* Prevent resource leak on healthchecks [#33781](https://github.com/moby/moby/pull/33781)
* Fix issue where containerd supervisor may exit prematurely [#32590](https://github.com/moby/moby/pull/32590)
* Fix potential containerd crash [#2](https://github.com/docker/containerd/pull/2)
* Ensure server details are set in client even when an error is returned [#33827](https://github.com/moby/moby/pull/33827)
* Fix issue where slow/dead `docker logs` clients can block the container [#33897](https://github.com/moby/moby/pull/33897)
* Fix potential panic on Windows when running as a service [#32244](https://github.com/moby/moby/pull/32244)

### Docker EE 17.03.2-ee-4 
2017-06-01

Refer to the [detailed list](https://github.com/moby/moby/releases/tag/v17.03.2-ce) of all changes since the release of Docker EE 17.03.1-ee-3

**Note**: This release includes a fix for potential data loss under certain
circumstances with the local (built-in) volume driver.

### Docker EE 17.03.1-ee-3 
2017-03-30

* Fix an issue with the SELinux policy for Oracle Linux [#31501](https://github.com/docker/docker/pull/31501)

### Docker EE 17.03.1-ee-2 
2017-03-28

* Fix issue with swarm CA timeouts [#2063](https://github.com/docker/swarmkit/pull/2063) [#2064](https://github.com/docker/swarmkit/pull/2064/files)

Refer to the [detailed list](https://github.com/moby/moby/releases/tag/v17.03.1-ce) of all changes since the release of Docker EE 17.03.0-ee-1

### Docker EE 17.03.0-ee-1 (2 Mar 2017)

Initial Docker EE release, based on Docker CE 17.03.0

* Optimize size calculation for `docker system df` container size [#31159](https://github.com/docker/docker/pull/31159)

## Older Docker Engine CE Release notes

### 18.03.1-ce 
2018-04-26

#### Client

- Fix error with merge compose file with networks [docker/cli#983](https://github.com/docker/cli/pull/983)
* Fix docker stack deploy re-deploying services after the service was updated with `--force` [docker/cli#963](https://github.com/docker/cli/pull/963)
* Fix docker version output alignment [docker/cli#965](https://github.com/docker/cli/pull/965)

#### Runtime

- Fix AppArmor profiles not being applied to `docker exec` processes [moby/moby#36466](https://github.com/moby/moby/pull/36466)
- Don't sort plugin mount slice [moby/moby#36711](https://github.com/moby/moby/pull/36711)
- Daemon/cluster: handle partial attachment entries during configure [moby/moby#36769](https://github.com/moby/moby/pull/36769)
* Bump Golang to 1.9.5 [moby/moby#36779](https://github.com/moby/moby/pull/36779) [docker/cli#986](https://github.com/docker/cli/pull/986)
- Daemon/stats: more resilient cpu sampling [moby/moby#36519](https://github.com/moby/moby/pull/36519)
* Containerd: update to 1.0.3 release [moby/moby#36749](https://github.com/moby/moby/pull/36749)
- Fix Windows layer leak when write fails [moby/moby#36728](https://github.com/moby/moby/pull/36728)
* Don't make container mount unbindable [moby/moby#36768](https://github.com/moby/moby/pull/36768)
- Fix Daemon panics on container export after a daemon restart [moby/moby/36586](https://github.com/moby/moby/pull/36586)
- Fix digest cache being removed on autherrors [moby/moby#36509](https://github.com/moby/moby/pull/36509)
- Make sure plugin container is removed on failure [moby/moby#36715](https://github.com/moby/moby/pull/36715)
- Copy: avoid using all system memory with authz plugins [moby/moby#36595](https://github.com/moby/moby/pull/36595)
- Relax some libcontainerd client locking [moby/moby#36848](https://github.com/moby/moby/pull/36848)
- Update `hcsshim` to v0.6.10 to address [CVE-2018-8115](https://portal.msrc.microsoft.com/en-us/security-guidance/advisory/CVE-2018-8115)

#### Swarm Mode

* Increase raft Election tick to 10 times Heartbeat tick [moby/moby#36672](https://github.com/moby/moby/pull/36672)

#### Networking

* Gracefully remove LB endpoints from services [docker/libnetwork#2112](https://github.com/docker/libnetwork/pull/2112)
* Retry other external DNS servers on ServFail [docker/libnetwork#2121](https://github.com/docker/libnetwork/pull/2121)
* Improve scalabiltiy of bridge network isolation rules [docker/libnetwork#2117](https://github.com/docker/libnetwork/pull/2117)
* Allow for larger preset property values, do not override [docker/libnetwork#2124](https://github.com/docker/libnetwork/pull/2124)
* Prevent panics on concurrent reads/writes when calling `changeNodeState` [docker/libnetwork#2136](https://github.com/docker/libnetwork/pull/2136)

### 18.03.0-ce 
2018-03-21

#### Builder

* Switch to -buildmode=pie [moby/moby#34369](https://github.com/moby/moby/pull/34369)
* Allow Dockerfile to be outside of build-context [docker/cli#886](https://github.com/docker/cli/pull/886)
* Builder: fix wrong cache hits building from tars [moby/moby#36329](https://github.com/moby/moby/pull/36329)
- Fixes files leaking to other images in a multi-stage build [moby/moby#36338](https://github.com/moby/moby/pull/36338)

#### Client

* Simplify the marshaling of compose types.Config [docker/cli#895](https://github.com/docker/cli/pull/895)
+ Add support for multiple composefile when deploying [docker/cli#569](https://github.com/docker/cli/pull/569)
- Fix broken Kubernetes stack flags [docker/cli#831](https://github.com/docker/cli/pull/831)
- Fix stack marshaling for Kubernetes [docker/cli#890](https://github.com/docker/cli/pull/890)
- Fix and simplify bash completion for service env, mounts and labels [docker/cli#682](https://github.com/docker/cli/pull/682)
- Fix `before` and `since` filter for `docker ps` [moby/moby#35938](https://github.com/moby/moby/pull/35938)
- Fix `--label-file` weird behavior [docker/cli#838](https://github.com/docker/cli/pull/838)
- Fix compilation of defaultCredentialStore() on unsupported platforms [docker/cli#872](https://github.com/docker/cli/pull/872)
* Improve and fix bash completion for images [docker/cli#717](https://github.com/docker/cli/pull/717)
+ Added check for empty source in bind mount [docker/cli#824](https://github.com/docker/cli/pull/824)
- Fix TLS from environment variables in client [moby/moby#36270](https://github.com/moby/moby/pull/36270)
* docker build now runs faster when registry-specific credential helper(s) are configured [docker/cli#840](https://github.com/docker/cli/pull/840)
* Update event filter zsh completion with `disable`, `enable`, `install` and `remove` [docker/cli#372](https://github.com/docker/cli/pull/372)
* Produce errors when empty ids are passed into inspect calls [moby/moby#36144](https://github.com/moby/moby/pull/36144)
* Marshall version for the k8s controller [docker/cli#891](https://github.com/docker/cli/pull/891)
* Set a non-zero timeout for HTTP client communication with plugin backend [docker/cli#883](https://github.com/docker/cli/pull/883)
+ Add DOCKER_TLS environment variable for --tls option [docker/cli#863](https://github.com/docker/cli/pull/863)
+ Add --template-driver option for secrets/configs [docker/cli#896](https://github.com/docker/cli/pull/896)
+ Move `docker trust` commands out of experimental [docker/cli#934](https://github.com/docker/cli/pull/934) [docker/cli#935](https://github.com/docker/cli/pull/935) [docker/cli#944](https://github.com/docker/cli/pull/944)

#### Logging

* AWS logs - don't add new lines to maximum sized events [moby/moby#36078](https://github.com/moby/moby/pull/36078)
* Move log validator logic after plugins are loaded [moby/moby#36306](https://github.com/moby/moby/pull/36306)
* Support a proxy in Splunk log driver [moby/moby#36220](https://github.com/moby/moby/pull/36220)
- Fix log tail with empty logs [moby/moby#36305](https://github.com/moby/moby/pull/36305)

#### Networking

* Libnetwork revendoring [moby/moby#36137](https://github.com/moby/moby/pull/36137)
- Fix for deadlock on exit with Memberlist revendor [docker/libnetwork#2040](https://github.com/docker/libnetwork/pull/2040)
* Fix user specified ndots option [docker/libnetwork#2065](https://github.com/docker/libnetwork/pull/2065)
- Fix to use ContainerID for Windows instead of SandboxID [docker/libnetwork#2010](https://github.com/docker/libnetwork/pull/2010)
* Verify NetworkingConfig to make sure EndpointSettings is not nil [moby/moby#36077](https://github.com/moby/moby/pull/36077)
- Fix `DockerNetworkInternalMode` issue [moby/moby#36298](https://github.com/moby/moby/pull/36298)
- Fix race in attachable network attachment [moby/moby#36191](https://github.com/moby/moby/pull/36191)
- Fix timeout issue of `InspectNetwork` on AArch64 [moby/moby#36257](https://github.com/moby/moby/pull/36257)
* Verbose info is missing for partial overlay ID [moby/moby#35989](https://github.com/moby/moby/pull/35989)
* Update `FindNetwork` to address network name duplications [moby/moby#30897](https://github.com/moby/moby/pull/30897)
* Disallow attaching ingress network [docker/swarmkit#2523](https://github.com/docker/swarmkit/pull/2523)
- Prevent implicit removal of the ingress network [moby/moby#36538](https://github.com/moby/moby/pull/36538)
- Fix stale HNS endpoints on Windows [moby/moby#36603](https://github.com/moby/moby/pull/36603)
- IPAM fixes for duplicate IP addresses [docker/libnetwork#2104](https://github.com/docker/libnetwork/pull/2104) [docker/libnetwork#2105](https://github.com/docker/libnetwork/pull/2105)

#### Runtime

* Enable HotAdd for Windows [moby/moby#35414](https://github.com/moby/moby/pull/35414)
* LCOW: Graphdriver fix deadlock in hotRemoveVHDs [moby/moby#36114](https://github.com/moby/moby/pull/36114)
* LCOW: Regular mount if only one layer [moby/moby#36052](https://github.com/moby/moby/pull/36052)
* Remove interim env var LCOW_API_PLATFORM_IF_OMITTED [moby/moby#36269](https://github.com/moby/moby/pull/36269)
* Revendor Microsoft/opengcs @ v0.3.6 [moby/moby#36108](https://github.com/moby/moby/pull/36108)
- Fix issue of ExitCode and PID not show up in Task.Status.ContainerStatus [moby/moby#36150](https://github.com/moby/moby/pull/36150)
- Fix issue with plugin scanner going too deep [moby/moby#36119](https://github.com/moby/moby/pull/36119)
* Do not make graphdriver homes private mounts [moby/moby#36047](https://github.com/moby/moby/pull/36047)
* Do not recursive unmount on cleanup of zfs/btrfs [moby/moby#36237](https://github.com/moby/moby/pull/36237)
* Don't restore image if layer does not exist [moby/moby#36304](https://github.com/moby/moby/pull/36304)
* Adjust minimum API version for templated configs/secrets [moby/moby#36366](https://github.com/moby/moby/pull/36366)
* Bump containerd to 1.0.2 (cfd04396dc68220d1cecbe686a6cc3aa5ce3667c) [moby/moby#36308](https://github.com/moby/moby/pull/36308)
* Bump Golang to 1.9.4 [moby/moby#36243](https://github.com/moby/moby/pull/36243)
* Ensure daemon root is unmounted on shutdown [moby/moby#36107](https://github.com/moby/moby/pull/36107)
* Update runc to 6c55f98695e902427906eed2c799e566e3d3dfb5 [moby/moby#36222](https://github.com/moby/moby/pull/36222)
- Fix container cleanup on daemon restart [moby/moby#36249](https://github.com/moby/moby/pull/36249)
* Support SCTP port mapping (bump up API to v1.37) [moby/moby#33922](https://github.com/moby/moby/pull/33922)
* Support SCTP port mapping [docker/cli#278](https://github.com/docker/cli/pull/278)
- Fix Volumes property definition in ContainerConfig [moby/moby#35946](https://github.com/moby/moby/pull/35946)
* Bump moby and dependencies [docker/cli#829](https://github.com/docker/cli/pull/829)
* C.RWLayer: check for nil before use [moby/moby#36242](https://github.com/moby/moby/pull/36242)
+ Add `REMOVE` and `ORPHANED` to TaskState [moby/moby#36146](https://github.com/moby/moby/pull/36146)
- Fixed error detection using `IsErrNotFound` and `IsErrNotImplemented` for `ContainerStatPath`, `CopyFromContainer`, and `CopyToContainer` methods [moby/moby#35979](https://github.com/moby/moby/pull/35979)
+ Add an integration/internal/container helper package [moby/moby#36266](https://github.com/moby/moby/pull/36266)
+ Add canonical import path [moby/moby#36194](https://github.com/moby/moby/pull/36194)
+ Add/use container.Exec() to integration [moby/moby#36326](https://github.com/moby/moby/pull/36326)
- Fix "--node-generic-resource" singular/plural [moby/moby#36125](https://github.com/moby/moby/pull/36125)
* Daemon.cleanupContainer: nullify container RWLayer upon release [moby/moby#36160](https://github.com/moby/moby/pull/36160)
* Daemon: passdown the `--oom-kill-disable` option to containerd [moby/moby#36201](https://github.com/moby/moby/pull/36201)
* Display a warn message when there is binding ports and net mode is host [moby/moby#35510](https://github.com/moby/moby/pull/35510)
* Refresh containerd remotes on containerd restarted [moby/moby#36173](https://github.com/moby/moby/pull/36173)
* Set daemon root to use shared propagation [moby/moby#36096](https://github.com/moby/moby/pull/36096)
* Optimizations for recursive unmount [moby/moby#34379](https://github.com/moby/moby/pull/34379)
* Perform plugin mounts in the runtime [moby/moby#35829](https://github.com/moby/moby/pull/35829)
* Graphdriver: Fix RefCounter memory leak [moby/moby#36256](https://github.com/moby/moby/pull/36256)
* Use continuity fs package for volume copy [moby/moby#36290](https://github.com/moby/moby/pull/36290)
* Use proc/exe for reexec [moby/moby#36124](https://github.com/moby/moby/pull/36124)
+ Add API support for templated secrets and configs [moby/moby#33702](https://github.com/moby/moby/pull/33702) and [moby/moby#36366](https://github.com/moby/moby/pull/36366)
* Use rslave propagation for mounts from daemon root [moby/moby#36055](https://github.com/moby/moby/pull/36055)
+ Add /proc/keys to masked paths [moby/moby#36368](https://github.com/moby/moby/pull/36368)
* Bump Runc to 1.0.0-rc5 [moby/moby#36449](https://github.com/moby/moby/pull/36449)
- Fixes `runc exec` on big-endian architectures [moby/moby#36449](https://github.com/moby/moby/pull/36449)
* Use chroot when mount namespaces aren't provided [moby/moby#36449](https://github.com/moby/moby/pull/36449)
- Fix systemd slice expansion so that it could be consumed by cAdvisor [moby/moby#36449](https://github.com/moby/moby/pull/36449)
- Fix devices mounted with wrong uid/gid [moby/moby#36449](https://github.com/moby/moby/pull/36449)
- Fix read-only containers with IPC private mounts `/dev/shm` read-only [moby/moby#36526](https://github.com/moby/moby/pull/36526)

#### Swarm Mode

* Replace EC Private Key with PKCS#8 PEMs [docker/swarmkit#2246](https://github.com/docker/swarmkit/pull/2246)
* Fix IP overlap with empty EndpointSpec [docker/swarmkit #2505](https://github.com/docker/swarmkit/pull/2505)
* Add support for Support SCTP port mapping [docker/swarmkit#2298](https://github.com/docker/swarmkit/pull/2298)
* Do not reschedule tasks if only placement constraints change and are satisfied by the assigned node [docker/swarmkit#2496](https://github.com/docker/swarmkit/pull/2496)
* Ensure task reaper stopChan is closed no more than once [docker/swarmkit #2491](https://github.com/docker/swarmkit/pull/2491)
* Synchronization fixes [docker/swarmkit#2495](https://github.com/docker/swarmkit/pull/2495)
* Add log message to indicate message send retry if streaming unimplemented [docker/swarmkit#2483](https://github.com/docker/swarmkit/pull/2483)
* Debug logs for session, node events on dispatcher, heartbeats [docker/swarmkit#2486](https://github.com/docker/swarmkit/pull/2486)
+ Add swarm types to bash completion event type filter [docker/cli#888](https://github.com/docker/cli/pull/888)
- Fix issue where network inspect does not show Created time for networks in swarm scope [moby/moby#36095](https://github.com/moby/moby/pull/36095)

### 17.12.1-ce 
2018-02-27

#### Client
- Fix `node-generic-resource` typo [moby/moby#35970](https://github.com/moby/moby/pull/35970) and [moby/moby#36125](https://github.com/moby/moby/pull/36125)
* Return errors from daemon on stack deploy configs create/update [docker/cli#757](https://github.com/docker/cli/pull/757)

#### Logging
- awslogs: fix batch size calculation for large logs [moby/moby#35726](https://github.com/moby/moby/pull/35726)
* Support a proxy in splunk log driver [moby/moby#36220](https://github.com/moby/moby/pull/36220)

#### Networking
- Fix ingress network when upgrading from 17.09 to 17.12 [moby/moby#36003](https://github.com/moby/moby/pull/36003)
* Add verbose info to partial overlay ID [moby/moby#35989](https://github.com/moby/moby/pull/35989)
- Fix IPv6 networking being deconfigured if live-restore is being enabled [docker/libnetwork#2043](https://github.com/docker/libnetwork/pull/2043)
- Fix watchMiss thread context [docker/libnetwork#2051](https://github.com/docker/libnetwork/pull/2051)

#### Packaging
- Set TasksMax in docker.service [docker/docker-ce-packaging#78](https://github.com/docker/docker-ce-packaging/pull/78)

#### Runtime
* Bump Golang to 1.9.4
* Bump containerd to 1.0.1
- Fix dockerd not being able to reconnect to containerd when it is restarted [moby/moby#36173](https://github.com/moby/moby/pull/36173)
- Fix containerd events from being processed twice [moby/moby#35891](https://github.com/moby/moby/issues/35891)
- Fix vfs graph driver failure to initialize because of failure to setup fs quota [moby/moby#35827](https://github.com/moby/moby/pull/35827)
- Fix regression of health check not using container's working directory [moby/moby#35845](https://github.com/moby/moby/pull/35845)
- Honor `DOCKER_RAMDISK` with containerd 1.0 [moby/moby#35957](https://github.com/moby/moby/pull/35957)
- Update runc to fix hang during start and exec [moby/moby#36097](https://github.com/moby/moby/pull/36097)
- Windows: Vendor of Microsoft/hcsshim @v.0.6.8 partial fix for import layer failing [moby/moby#35924](https://github.com/moby/moby/pull/35924)
* Do not make graphdriver homes private mounts [moby/moby#36047](https://github.com/moby/moby/pull/36047)
* Use rslave propagation for mounts from daemon root [moby/moby#36055](https://github.com/moby/moby/pull/36055)
* Set daemon root to use shared mount propagation [moby/moby#36096](https://github.com/moby/moby/pull/36096)
* Validate that mounted paths exist when container is started, not just during creation  [moby/moby#35833](https://github.com/moby/moby/pull/35833)
* Add `REMOVE` and `ORPHANED` to TaskState [moby/moby#36146](https://github.com/moby/moby/pull/36146)
- Fix issue where network inspect does not show Created time for networks in swarm scope [moby/moby#36095](https://github.com/moby/moby/pull/36095)
* Nullify container read write layer upon release [moby/moby#36130](https://github.com/moby/moby/pull/36160) and [moby/moby#36343](https://github.com/moby/moby/pull/36242)

#### Swarm
* Remove watchMiss from swarm mode [docker/libnetwork#2047](https://github.com/docker/libnetwork/pull/2047)

### 17.12.0-ce 
2017-12-27

#### Known Issues
* AWS logs batch size calculation [moby/moby#35726](https://github.com/moby/moby/pull/35726)
* Health check no longer uses the container's working directory [moby/moby#35843](https://github.com/moby/moby/issues/35843)
* Errors not returned from client in stack deploy configs [moby/moby#757](https://github.com/docker/cli/pull/757)
* Daemon aborts when project quota fails [moby/moby#35827](https://github.com/moby/moby/pull/35827)
* Docker cannot use memory limit when using systemd options [moby/moby#35123](https://github.com/moby/moby/issues/35123)

#### Builder

- Fix build cache hash for broken symlink [moby/moby#34271](https://github.com/moby/moby/pull/34271)
- Fix long stream sync [moby/moby#35404](https://github.com/moby/moby/pull/35404)
- Fix dockerfile parser failing silently on long tokens [moby/moby#35429](https://github.com/moby/moby/pull/35429)

#### Client

* Remove secret/config duplication in cli/compose [docker/cli#671](https://github.com/docker/cli/pull/671)
* Add `--local` flag to `docker trust sign` [docker/cli#575](https://github.com/docker/cli/pull/575)
* Add `docker trust inspect` [docker/cli#694](https://github.com/docker/cli/pull/694)
+ Add `name` field to secrets and configs to allow interpolation in Compose files [docker/cli#668](https://github.com/docker/cli/pull/668)
+ Add `--isolation` for setting swarm service isolation mode [docker/cli#426](https://github.com/docker/cli/pull/426)
* Remove deprecated "daemon" subcommand [docker/cli#689](https://github.com/docker/cli/pull/689)
- Fix behaviour of `rmi -f` with unexpected errors [docker/cli#654](https://github.com/docker/cli/pull/654)
* Integrated Generic resource in service create [docker/cli#429](https://github.com/docker/cli/pull/429)
- Fix external networks in stacks [docker/cli#743](https://github.com/docker/cli/pull/743)
* Remove support for referencing images by image shortid [docker/cli#753](https://github.com/docker/cli/pull/753) and [moby/moby#35790](https://github.com/moby/moby/pull/35790)
* Use commit-sha instead of tag for containerd [moby/moby#35770](https://github.com/moby/moby/pull/35770)

#### Documentation

* Update API version history for 1.35 [moby/moby#35724](https://github.com/moby/moby/pull/35724)

#### Logging

* Logentries driver line-only=true []byte output fix [moby/moby#35612](https://github.com/moby/moby/pull/35612)
* Logentries line-only logopt fix to maintain backwards compatibility [moby/moby#35628](https://github.com/moby/moby/pull/35628)
+ Add `--until` flag for docker logs [moby/moby#32914](https://github.com/moby/moby/pull/32914)
+ Add gelf log driver plugin to Windows build [moby/moby#35073](https://github.com/moby/moby/pull/35073)
* Set timeout on splunk batch send [moby/moby#35496](https://github.com/moby/moby/pull/35496)
* Update Graylog2/go-gelf [moby/moby#35765](https://github.com/moby/moby/pull/35765)

#### Networking

* Move load balancer sandbox creation/deletion into libnetwork [moby/moby#35422](https://github.com/moby/moby/pull/35422)
* Only chown network files within container metadata [moby/moby#34224](https://github.com/moby/moby/pull/34224)
* Restore error type in FindNetwork [moby/moby#35634](https://github.com/moby/moby/pull/35634)
- Fix consumes MIME type for NetworkConnect [moby/moby#35542](https://github.com/moby/moby/pull/35542)
+ Added support for persisting Windows network driver specific options [moby/moby#35563](https://github.com/moby/moby/pull/35563)
- Fix timeout on netlink sockets and watchmiss leak [moby/moby#35677](https://github.com/moby/moby/pull/35677)
+ New daemon config for networking diagnosis [moby/moby#35677](https://github.com/moby/moby/pull/35677)
- Clean up node management logic [docker/libnetwork#2036](https://github.com/docker/libnetwork/pull/2036)
- Allocate VIPs when endpoints are restored [docker/swarmkit#2474](https://github.com/docker/swarmkit/pull/2474)

#### Runtime

* Update to containerd v1.0.0 [moby/moby#35707](https://github.com/moby/moby/pull/35707)
* Have VFS graphdriver use accelerated in-kernel copy [moby/moby#35537](https://github.com/moby/moby/pull/35537)
* Introduce `workingdir` option for docker exec [moby/moby#35661](https://github.com/moby/moby/pull/35661)
* Bump Go to 1.9.2 [moby/moby#33892](https://github.com/moby/moby/pull/33892) [docker/cli#716](https://github.com/docker/cli/pull/716)
* `/dev` should not be readonly with `--readonly` flag [moby/moby#35344](https://github.com/moby/moby/pull/35344)
+ Add custom build-time Graphdrivers priority list [moby/moby#35522](https://github.com/moby/moby/pull/35522)
* LCOW: CLI changes to add platform flag - pull, run, create and build [docker/cli#474](https://github.com/docker/cli/pull/474)
* Fix width/height on Windows for `docker exec` [moby/moby#35631](https://github.com/moby/moby/pull/35631)
* Detect overlay2 support on pre-4.0 kernels [moby/moby#35527](https://github.com/moby/moby/pull/35527)
* Devicemapper: remove container rootfs mountPath after umount [moby/moby#34573](https://github.com/moby/moby/pull/34573)
* Disallow overlay/overlay2 on top of NFS [moby/moby#35483](https://github.com/moby/moby/pull/35483)
- Fix potential panic during plugin set. [moby/moby#35632](https://github.com/moby/moby/pull/35632)
- Fix some issues with locking on the container [moby/moby#35501](https://github.com/moby/moby/pull/35501)
- Fixup some issues with plugin refcounting [moby/moby#35265](https://github.com/moby/moby/pull/35265)
+ Add missing lock in ProcessEvent [moby/moby#35516](https://github.com/moby/moby/pull/35516)
+ Add vfs quota support [moby/moby#35231](https://github.com/moby/moby/pull/35231)
* Skip empty directories on prior graphdriver detection [moby/moby#35528](https://github.com/moby/moby/pull/35528)
* Skip xfs quota tests when running in user namespace [moby/moby#35526](https://github.com/moby/moby/pull/35526)
+ Added SubSecondPrecision to config option. [moby/moby#35529](https://github.com/moby/moby/pull/35529)
* Update fsnotify to fix deadlock in removing watch [moby/moby#35453](https://github.com/moby/moby/pull/35453)
- Fix "duplicate mount point" when `--tmpfs /dev/shm` is used [moby/moby#35467](https://github.com/moby/moby/pull/35467)
- Fix honoring tmpfs-size for user `/dev/shm` mount [moby/moby#35316](https://github.com/moby/moby/pull/35316)
- Fix EBUSY errors under overlayfs and v4.13+ kernels [moby/moby#34948](https://github.com/moby/moby/pull/34948)
* Container: protect health monitor channel [moby/moby#35482](https://github.com/moby/moby/pull/35482)
* Container: protect the health status with mutex [moby/moby#35517](https://github.com/moby/moby/pull/35517)
* Container: update real-time resources [moby/moby#33731](https://github.com/moby/moby/pull/33731)
* Create labels when volume exists only remotely [moby/moby#34896](https://github.com/moby/moby/pull/34896)
- Fix leaking container/exec state [moby/moby#35484](https://github.com/moby/moby/pull/35484)
* Disallow using legacy (v1) registries [moby/moby#35751](https://github.com/moby/moby/pull/35751) and [docker/cli#747](https://github.com/docker/cli/pull/747)
- Windows: Fix case insensitive filename matching against builder cache [moby/moby#35793](https://github.com/moby/moby/pull/35793)
- Fix race conditions around process handling and error checks [moby/moby#35809](https://github.com/moby/moby/pull/35809)
* Ensure containers are stopped on daemon startup [moby/moby#35805](https://github.com/moby/moby/pull/35805)
* Follow containerd namespace conventions [moby/moby#35812](https://github.com/moby/moby/pull/35812)

#### Swarm Mode

+ Added support for swarm service isolation mode [moby/moby#34424](https://github.com/moby/moby/pull/34424)
- Fix task clean up for tasks that are complete [docker/swarmkit#2477](https://github.com/docker/swarmkit/pull/2477)

#### Packaging

+ Add Packaging for Fedora 27 [docker/docker-ce-packaging#59](https://github.com/docker/docker-ce-packaging/pull/59)
* Change default versioning scheme to 0.0.0-dev unless specified for packaging [docker/docker-ce-packaging#67](https://github.com/docker/docker-ce-packaging/pull/67)
* Pass Version to engine static builds [docker/docker-ce-packaging#70](https://github.com/docker/docker-ce-packaging/pull/70)
+ Added support for aarch64 on Debian (stretch/jessie) and Ubuntu Zesty or newer [docker/docker-ce-packaging#35](https://github.com/docker/docker-ce-packaging/pull/35)

### 17.09.1-ce 
2017-12-07

#### Builder

- Fix config leakage on shared parent stage [moby/moby#33753](https://github.com/moby/moby/issues/33753)
- Warn on empty continuation lines only, not on comment-only lines [moby/moby#35004](https://github.com/moby/moby/pull/35004)

#### Client

- Set API version on Client even when Ping fails [docker/cli#546](https://github.com/docker/cli/pull/546)

#### Networking

- Overlay fix for transient IP reuse [docker/libnetwork#2016](https://github.com/docker/libnetwork/pull/2016)
- Fix reapTime logic in NetworkDB and handle DNS cleanup for attachable container [docker/libnetwork#2017](https://github.com/docker/libnetwork/pull/2017)
- Disable hostname lookup on chain exists check [docker/libnetwork#2019](https://github.com/docker/libnetwork/pull/2019)
- Fix lint issues [docker/libnetwork#2020](https://github.com/docker/libnetwork/pull/2020)
- Restore error type in FindNetwork [moby/moby#35634](https://github.com/moby/moby/pull/35634)

#### Runtime

- Protect `health monitor` Go channel [moby/moby#35482](https://github.com/moby/moby/pull/35482)
- Fix leaking container/exec state [moby/moby#35484](https://github.com/moby/moby/pull/35484)
- Add /proc/scsi to masked paths (patch to work around [CVE-2017-16539](http://cve.mitre.org/cgi-bin/cvename.cgi?name=CVE-2017-16539)) [moby/moby/#35399](https://github.com/moby/moby/pull/35399)
- Vendor tar-split: fix to prevent memory exhaustion issue that could crash Docker daemon [moby/moby/#35424](https://github.com/moby/moby/pull/35424) Fixes [CVE-2017-14992](https://cve.mitre.org/cgi-bin/cvename.cgi?name=CVE-2017-14992)
- Fix P/Z HubPullSuite tests  [moby/moby#34837](https://github.com/moby/moby/pull/34837)
+ Windows: Add support for version filtering on pull [moby/moby#35090](https://github.com/moby/moby/pull/35090)
- Windows: Stop filtering Windows manifest lists by version [moby/moby#35117](https://github.com/moby/moby/pull/35117)
- Use rslave instead of rprivate in chroot archive [moby/moby/#35217](https://github.com/moby/moby/pull/35217)
- Remove container rootfs mountPath after unmount [moby/moby#34573](https://github.com/moby/moby/pull/34573)
- Fix honoring tmpfs size of user /dev/shm mount [moby/moby#35316](https://github.com/moby/moby/pull/35316)
- Don't abort when setting may_detach_mounts (log the error instead)  [moby/moby#35172](https://github.com/moby/moby/pull/35172)
- Fix version comparison when negotiating the API version [moby/moby#35008](https://github.com/moby/moby/pull/35008)

#### Swarm mode

* Increase gRPC request timeout when sending snapshots [docker/swarmkit#2404](https://github.com/docker/swarmkit/pull/2404)
- Fix node filtering when there is no log driver [docker/swarmkit#2442](https://github.com/docker/swarmkit/pull/2442)
- Add an error on attempt to change cluster name [docker/swarmkit/#2454](https://github.com/docker/swarmkit/pull/2454)
- Delete node attachments when node is removed [docker/swarmkit/#2456](https://github.com/docker/swarmkit/pull/2456)
- Provide custom gRPC dialer to override default proxy dialer [docker/swarmkit/#2457](https://github.com/docker/swarmkit/pull/2457)
- Avoids recursive readlock on swarm info [moby/moby#35388](https://github.com/moby/moby/pull/35388)

### 17.09.0-ce 
2017-09-26

#### Builder

+ Add `--chown` flag to `ADD/COPY` commands in Dockerfile [moby/moby#34263](https://github.com/moby/moby/pull/34263)
* Fix cloning unneeded files while building from git repositories [moby/moby#33704](https://github.com/moby/moby/pull/33704)

#### Client

* Allow extension fields in the v3.4 version of the compose format [docker/cli#452](https://github.com/docker/cli/pull/452)
* Make compose file allow to specify names for non-external volume [docker/cli#306](https://github.com/docker/cli/pull/306)
* Support `--compose-file -` as stdin [docker/cli#347](https://github.com/docker/cli/pull/347)
* Support `start_period` for healthcheck in Docker Compose [docker/cli#475](https://github.com/docker/cli/pull/475)
+ Add support for `stop-signal` in docker stack commands [docker/cli#388](https://github.com/docker/cli/pull/388)
+ Add support for update order in compose deployments [docker/cli#360](https://github.com/docker/cli/pull/360)
+ Add ulimits to unsupported compose fields [docker/cli#482](https://github.com/docker/cli/pull/482)
+ Add `--format` to `docker-search` [docker/cli#440](https://github.com/docker/cli/pull/440)
* Show images digests when {% raw %}`{{.Digest}}`{% endraw %} is in format [docker/cli#439](https://github.com/docker/cli/pull/439)
* Print output of `docker stack rm` on `stdout` instead of `stderr` [docker/cli#491](https://github.com/docker/cli/pull/491)
- Fix {% raw %}`docker history --format {{json .}}`{% endraw %} printing human-readable timestamps instead of ISO8601 when `--human=true` [docker/cli#438](https://github.com/docker/cli/pull/438)
- Fix idempotence of `docker stack deploy` when secrets or configs are used [docker/cli#509](https://github.com/docker/cli/pull/509)
- Fix presentation of random host ports [docker/cli#404](https://github.com/docker/cli/pull/404)
- Fix redundant service restarts when service created with multiple secrets [moby/moby#34746](https://github.com/moby/moby/issues/34746)

#### Logging

- Fix Splunk logger not transmitting log data when tag is empty and raw-mode is used [moby/moby#34520](https://github.com/moby/moby/pull/34520)

#### Networking

+ Add the control plane MTU option in the daemon config [moby/moby#34103](https://github.com/moby/moby/pull/34103)
+ Add service virtual IP to sandbox's loopback address [docker/libnetwork#1877](https://github.com/docker/libnetwork/pull/1877)

#### Runtime

* Graphdriver: promote overlay2 over aufs [moby/moby#34430](https://github.com/moby/moby/pull/34430)
* LCOW: Additional flags for VHD boot [moby/moby#34451](https://github.com/moby/moby/pull/34451)
* LCOW: Don't block export [moby/moby#34448](https://github.com/moby/moby/pull/34448)
* LCOW: Dynamic sandbox management [moby/moby#34170](https://github.com/moby/moby/pull/34170)
* LCOW: Force Hyper-V Isolation [moby/moby#34468](https://github.com/moby/moby/pull/34468)
* LCOW: Move toolsScratchPath to /tmp [moby/moby#34396](https://github.com/moby/moby/pull/34396)
* LCOW: Remove hard-coding [moby/moby#34398](https://github.com/moby/moby/pull/34398)
* LCOW: WORKDIR correct handling [moby/moby#34405](https://github.com/moby/moby/pull/34405)
* Windows: named pipe mounts [moby/moby#33852](https://github.com/moby/moby/pull/33852)
- Fix "permission denied" errors when accessing volume with SELinux enforcing mode [moby/moby#34684](https://github.com/moby/moby/pull/34684)
- Fix layers size reported as `0` in `docker system df` [moby/moby#34826](https://github.com/moby/moby/pull/34826)
- Fix some "device or resource busy" errors when removing containers on RHEL 7.4 based kernels [moby/moby#34886](https://github.com/moby/moby/pull/34886)

#### Swarm mode

* Include whether the managers in the swarm are autolocked as part of `docker info` [docker/cli#471](https://github.com/docker/cli/pull/471)
+ Add 'docker service rollback' subcommand [docker/cli#205](https://github.com/docker/cli/pull/205)
- Fix managers failing to join if the gRPC snapshot is larger than 4MB [docker/swarmkit#2375](https://github.com/docker/swarmkit/pull/2375)
- Fix "permission denied" errors for configuration file in SELinux-enabled containers [moby/moby#34732](https://github.com/moby/moby/pull/34732)
- Fix services failing to deploy on ARM nodes [moby/moby#34021](https://github.com/moby/moby/pull/34021)

#### Packaging

+ Build scripts for ppc64el on Ubuntu [docker/docker-ce-packaging#43](https://github.com/docker/docker-ce-packaging/pull/43)

#### Deprecation

+ Remove deprecated `--enable-api-cors` daemon flag [moby/moby#34821](https://github.com/moby/moby/pull/34821)

### 17.06.2-ce 
2017-09-05

#### Client

- Enable TCP keepalive in the client to prevent loss of connection [docker/cli#415](https://github.com/docker/cli/pull/415)

#### Runtime

- Devmapper: ensure UdevWait is called after calls to setCookie [moby/moby#33732](https://github.com/moby/moby/pull/33732)
- Aufs: ensure diff layers are correctly removed to prevent leftover files from using up storage [moby/moby#34587](https://github.com/moby/moby/pull/34587)

#### Swarm mode

- Ignore PullOptions for running tasks [docker/swarmkit#2351](https://github.com/docker/swarmkit/pull/2351)

### 17.06.1-ce 
2017-08-15

#### Builder

* Fix a regression, where `ADD` from remote URL's extracted archives [#89](https://github.com/docker/docker-ce/pull/89)
* Fix handling of remote "git@" notation [#100](https://github.com/docker/docker-ce/pull/100)
* Fix copy `--from` conflict with force pull [#86](https://github.com/docker/docker-ce/pull/86)

#### Client

* Make pruning volumes optional when running `docker system prune`, and add a `--volumes` flag [#109](https://github.com/docker/docker-ce/pull/109)
* Show progress of replicated tasks before they are assigned [#97](https://github.com/docker/docker-ce/pull/97)
* Fix `docker wait` hanging if the container does not exist [#106](https://github.com/docker/docker-ce/pull/106)
* If `docker swarm ca` is called without the `--rotate` flag, warn if other flags are passed [#110](https://github.com/docker/docker-ce/pull/110)
* Fix API version negotiation not working if the daemon returns an error [#115](https://github.com/docker/docker-ce/pull/115)
* Print an error if "until" filter is combined with "--volumes" on system prune [#154](https://github.com/docker/docker-ce/pull/154)

#### Logging

* Fix stderr logging for `journald` and `syslog` [#95](https://github.com/docker/docker-ce/pull/95)
* Fix log readers can block writes indefinitely [#98](https://github.com/docker/docker-ce/pull/98)
* Fix `awslogs` driver repeating last event [#151](https://github.com/docker/docker-ce/pull/151)

#### Networking

* Fix issue with driver options not received by network drivers [#127](https://github.com/docker/docker-ce/pull/127)

#### Plugins

* Make plugin removes more resilient to failure [#91](https://github.com/docker/docker-ce/pull/91)

#### Runtime

* Prevent a `goroutine` leak when `healthcheck` gets stopped [#90](https://github.com/docker/docker-ce/pull/90)
* Do not error on relabel when relabel not supported [#92](https://github.com/docker/docker-ce/pull/92)
* Limit max backoff delay to 2 seconds for GRPC connection [#94](https://github.com/docker/docker-ce/pull/94)
* Fix issue preventing containers to run when memory cgroup was specified due to bug in certain kernels [#102](https://github.com/docker/docker-ce/pull/102)
* Fix container not responding to SIGKILL when paused [#102](https://github.com/docker/docker-ce/pull/102)
* Improve error message if an image for an incompatible OS is loaded [#108](https://github.com/docker/docker-ce/pull/108)
* Fix a handle leak in `go-winio` [#112](https://github.com/docker/docker-ce/pull/112)
* Fix issue upon upgrade, preventing docker from showing running containers when `--live-restore` is enabled [#117](https://github.com/docker/docker-ce/pull/117)
* Fix bug where services using secrets would fail to start on daemons using the `userns-remap` feature [#121](https://github.com/docker/docker-ce/pull/121)
* Fix error handling with `not-exist` errors on remove [#142](https://github.com/docker/docker-ce/pull/142)
* Fix REST API Swagger representation cannot be loaded with SwaggerUI [#156](https://github.com/docker/docker-ce/pull/156)

#### Security

* Redact secret data on secret creation [#99](https://github.com/docker/docker-ce/pull/99)

#### Swarm mode

* Do not add duplicate platform information to service spec [#107](https://github.com/docker/docker-ce/pull/107)
* Cluster update and memory issue fixes [#114](https://github.com/docker/docker-ce/pull/114)
* Changing get network request to return predefined network in swarm [#150](https://github.com/docker/docker-ce/pull/150)

### 17.06.0-ce 
2017-06-28

> **Note**: Docker 17.06.0 has an issue in the image builder causing a change in the behavior
> of the `ADD` instruction of Dockerfile when referencing a remote `.tar.gz` file. The issue will be
> fixed in Docker 17.06.1.

> **Note**: Starting with Docker CE 17.06, Ubuntu packages are also available
> for IBM Z using the s390x architecture.

> **Note**: Docker 17.06 by default disables communication with legacy (v1)
> registries. If you require interaction with registries that have not yet
> migrated to the v2 protocol, set the `--disable-legacy-registry=false` daemon
> option. Interaction with v1 registries will be removed in Docker 17.12.

#### Builder

+ Add `--iidfile` option to docker build. It allows specifying a location where to save the resulting image ID
+ Allow specifying any remote ref in git checkout URLs [#32502](https://github.com/moby/moby/pull/32502)

#### Client

+ Add `--format` option to `docker stack ls` [#31557](https://github.com/moby/moby/pull/31557)
+ Add support for labels in compose initiated builds [#32632](https://github.com/moby/moby/pull/32632) [#32972](https://github.com/moby/moby/pull/32972)
+ Add `--format` option to `docker history` [#30962](https://github.com/moby/moby/pull/30962)
+ Add `--format` option to `docker system df` [#31482](https://github.com/moby/moby/pull/31482)
+ Allow specifying Nameservers and Search Domains in stack files [#32059](https://github.com/moby/moby/pull/32059)
+ Add support for `read_only` service to `docker stack deploy` [#docker/cli/73](https://github.com/docker/cli/pull/73)
* Display Swarm cluster and node TLS information [#docker/cli/44](https://github.com/docker/cli/pull/44)
+ Add support for placement preference to `docker stack deploy` [#docker/cli/35](https://github.com/docker/cli/pull/35)
+ Add new `ca ` subcommand to `docker swarm` to allow managing a swarm CA [#docker/cli/48](https://github.com/docker/cli/pull/48)
+ Add credential-spec to compose [#docker/cli/71](https://github.com/docker/cli/pull/71)
+ Add support for csv format options to `--network` and `--network-add` [#docker/cli/62](https://github.com/docker/cli/pull/62) [#33130](https://github.com/moby/moby/pull/33130)
- Fix stack compose bind-mount volumes on Windows [#docker/cli/136](https://github.com/docker/cli/pull/136)
- Correctly handle a Docker daemon without registry info [#docker/cli/126](https://github.com/docker/cli/pull/126)
+ Allow `--detach` and `--quiet` flags when using --rollback [#docker/cli/144](https://github.com/docker/cli/pull/144)
+ Remove deprecated `--email` flag from `docker login` [#docker/cli/143](https://github.com/docker/cli/pull/143)
* Adjusted `docker stats` memory output [#docker/cli/80](https://github.com/docker/cli/pull/80)

#### Distribution

* Select digest over tag when both are provided during a pull [#33214](https://github.com/moby/moby/pull/33214)

#### Logging

+ Add monitored resource type metadata for GCP logging driver [#32930](https://github.com/moby/moby/pull/32930)
+ Add multiline processing to the AWS CloudWatch logs driver [#30891](https://github.com/moby/moby/pull/30891)

#### Networking

+ Add Support swarm-mode services with node-local networks such as macvlan, ipvlan, bridge, host [#32981](https://github.com/moby/moby/pull/32981)
+ Pass driver-options to network drivers on service creation [#32981](https://github.com/moby/moby/pull/33130)
+ Isolate Swarm Control-plane traffic from Application data traffic using --data-path-addr [#32717](https://github.com/moby/moby/pull/32717)
* Several improvements to Service Discovery [#docker/libnetwork/1796](https://github.com/docker/libnetwork/pull/1796)

#### Packaging

+ Rely on `container-selinux` on Centos/Fedora/RHEL when available [#32437](https://github.com/moby/moby/pull/32437)

#### Runtime

+ Add build & engine info prometheus metrics [#32792](https://github.com/moby/moby/pull/32792)
* Update containerd to d24f39e203aa6be4944f06dd0fe38a618a36c764 [#33007](https://github.com/moby/moby/pull/33007)
* Update runc to 992a5be178a62e026f4069f443c6164912adbf09 [#33007](https://github.com/moby/moby/pull/33007)
+ Add option to auto-configure blkdev for devmapper [#31104](https://github.com/moby/moby/pull/31104)
+ Add log driver list to `docker info` [#32540](https://github.com/moby/moby/pull/32540)
+ Add API endpoint to allow retrieving an image manifest [#32061](https://github.com/moby/moby/pull/32061)
* Do not remove container from memory on error with `forceremove` [#31012](https://github.com/moby/moby/pull/31012)
+ Add support for metric plugins [#32874](https://github.com/moby/moby/pull/32874)
* Return an error when an invalid filter is given to `prune` commands [#33023](https://github.com/moby/moby/pull/33023)
+ Add daemon option to allow pushing foreign layers [#33151](https://github.com/moby/moby/pull/33151)
- Fix an issue preventing containerd to be restarted after it died [#32986](https://github.com/moby/moby/pull/32986)
+ Add cluster events to Docker event stream. [#32421](https://github.com/moby/moby/pull/32421)
+ Add support for DNS search on windows [#33311](https://github.com/moby/moby/pull/33311)
* Upgrade to Go 1.8.3 [#33387](https://github.com/moby/moby/pull/33387)
- Prevent a containerd crash when journald is restarted [#containerd/930](https://github.com/containerd/containerd/pull/930)
- Fix healthcheck failures due to invalid environment variables [#33249](https://github.com/moby/moby/pull/33249)
- Prevent a directory to be created in lieu of the daemon socket when a container mounting it is to be restarted during a shutdown [#30348](https://github.com/moby/moby/pull/33330)
- Prevent a container to be restarted upon stop if its stop signal is set to `SIGKILL` [#33335](https://github.com/moby/moby/pull/33335)
- Ensure log drivers get passed the same filename to both StartLogging and StopLogging endpoints [#33583](https://github.com/moby/moby/pull/33583)
- Remove daemon data structure dump on `SIGUSR1` to avoid a panic [#33598](https://github.com/moby/moby/pull/33598)

#### Security

+ Allow personality with UNAME26 bit set in default seccomp profile [#32965](https://github.com/moby/moby/pull/32965)

#### Swarm Mode

+ Add an option to allow specifying a different interface for the data traffic (as opposed to control traffic) [#32717](https://github.com/moby/moby/pull/32717)
* Allow specifying a secret location within the container [#32571](https://github.com/moby/moby/pull/32571)
+ Add support for secrets on Windows [#32208](https://github.com/moby/moby/pull/32208)
+ Add TLS Info to swarm info and node info endpoint [#32875](https://github.com/moby/moby/pull/32875)
+ Add support for services to carry arbitrary config objects [#32336](https://github.com/moby/moby/pull/32336), [#docker/cli/45](https://github.com/docker/cli/pull/45),[#33169](https://github.com/moby/moby/pull/33169)
+ Add API to rotate swarm CA certificate [#32993](https://github.com/moby/moby/pull/32993)
* Service digest pining is now handled client side [#32388](https://github.com/moby/moby/pull/32388), [#33239](https://github.com/moby/moby/pull/33239)
+ Placement now also take platform in account [#33144](https://github.com/moby/moby/pull/33144)
- Fix possible hang when joining fails [#docker-ce/19](https://github.com/docker/docker-ce/pull/19)
- Fix an issue preventing external CA to be accepted [#33341](https://github.com/moby/moby/pull/33341)
- Fix possible orchestration panic in mixed version clusters [#swarmkit/2233](https://github.com/docker/swarmkit/pull/2233)
- Avoid assigning duplicate IPs during initialization [#swarmkit/2237](https://github.com/docker/swarmkit/pull/2237)

#### Deprecation

* Disable legacy registry (v1) by default [#33629](https://github.com/moby/moby/pull/33629)

### 17.03.2-ce 
2017-05-29

## 17.03.3-ce 
2018-08-30

### Runtime

* Update go-connections to d217f8e [#28](https://github.com/docker/engine/pull/28)

## 17.03.2-ce 
2017-05-29

#### Networking

- Fix a concurrency issue preventing network creation [#33273](https://github.com/moby/moby/pull/33273)

#### Runtime

- Relabel secrets path to avoid a Permission Denied on selinux enabled systems [#33236](https://github.com/moby/moby/pull/33236) (ref [#32529](https://github.com/moby/moby/pull/32529)
- Fix cases where local volume were not properly relabeled if needed [#33236](https://github.com/moby/moby/pull/33236) (ref [#29428](https://github.com/moby/moby/pull/29428))
- Fix an issue while upgrading if a plugin rootfs was still mounted [#33236](https://github.com/moby/moby/pull/33236) (ref [#32525](https://github.com/moby/moby/pull/32525))
- Fix an issue where volume wouldn't default to the `rprivate` propagation mode [#33236](https://github.com/moby/moby/pull/33236) (ref [#32851](https://github.com/moby/moby/pull/32851))
- Fix a panic that could occur when a volume driver could not be retrieved [#33236](https://github.com/moby/moby/pull/33236) (ref [#32347](https://github.com/moby/moby/pull/32347))
+ Add a warning in `docker info` when the `overlay` or `overlay2` graphdriver is used on a filesystem without `d_type` support [#33236](https://github.com/moby/moby/pull/33236) (ref [#31290](https://github.com/moby/moby/pull/31290))
- Fix an issue with backporting mount spec to older volumes [#33207](https://github.com/moby/moby/pull/33207)
- Fix issue where a failed unmount can lead to data loss on local volume remove [#33120](https://github.com/moby/moby/pull/33120)

#### Swarm Mode

- Fix a case where tasks could get killed unexpectedly [#33118](https://github.com/moby/moby/pull/33118)
- Fix an issue preventing to deploy services if the registry cannot be reached despite the needed images being locally present [#33117](https://github.com/moby/moby/pull/33117)

### 17.03.1-ce 
2017-03-27

#### Remote API (v1.27) & Client

* Fix autoremove on older api [#31692](https://github.com/docker/docker/pull/31692)
* Fix default network customization for a stack [#31258](https://github.com/docker/docker/pull/31258/)
* Correct CPU usage calculation in presence of offline CPUs and newer Linux [#31802](https://github.com/docker/docker/pull/31802)
* Fix issue where service healthcheck is `{}` in remote API [#30197](https://github.com/docker/docker/pull/30197)

#### Runtime

* Update runc to 54296cf40ad8143b62dbcaa1d90e520a2136ddfe [#31666](https://github.com/docker/docker/pull/31666)
 * Ignore cgroup2 mountpoints [opencontainers/runc#1266](https://github.com/opencontainers/runc/pull/1266)
* Update containerd to 4ab9917febca54791c5f071a9d1f404867857fcc [#31662](https://github.com/docker/docker/pull/31662) [#31852](https://github.com/docker/docker/pull/31852)
 * Register healtcheck service before calling restore() [docker/containerd#609](https://github.com/docker/containerd/pull/609)
* Fix `docker exec` not working after unattended upgrades that reload apparmor profiles [#31773](https://github.com/docker/docker/pull/31773)
* Fix unmounting layer without merge dir with Overlay2 [#31069](https://github.com/docker/docker/pull/31069)
* Do not ignore "volume in use" errors when force-delete [#31450](https://github.com/docker/docker/pull/31450)

#### Swarm Mode

* Update swarmkit to 17756457ad6dc4d8a639a1f0b7a85d1b65a617bb [#31807](https://github.com/docker/docker/pull/31807)
 * Scheduler now correctly considers tasks which have been assigned to a node but aren't yet running [docker/swarmkit#1980](https://github.com/docker/swarmkit/pull/1980)
 * Allow removal of a network when only dead tasks reference it [docker/swarmkit#2018](https://github.com/docker/swarmkit/pull/2018)
 * Retry failed network allocations less aggressively [docker/swarmkit#2021](https://github.com/docker/swarmkit/pull/2021)
 * Avoid network allocation for tasks that are no longer running [docker/swarmkit#2017](https://github.com/docker/swarmkit/pull/2017)
 * Bookkeeping fixes inside network allocator allocator [docker/swarmkit#2019](https://github.com/docker/swarmkit/pull/2019) [docker/swarmkit#2020](https://github.com/docker/swarmkit/pull/2020)

#### Windows

* Cleanup HCS on restore [#31503](https://github.com/docker/docker/pull/31503)

### 17.03.0-ce 
2017-03-01

**IMPORTANT**: Starting with this release, Docker is on a monthly release cycle and uses a
new YY.MM versioning scheme to reflect this. Two channels are available: monthly and quarterly.
Any given monthly release will only receive security and bugfixes until the next monthly
release is available. Quarterly releases receive security and bugfixes for 4 months after
initial release. This release includes bugfixes for 1.13.1 but
there are no major feature additions and the API version stays the same.
Upgrading from Docker 1.13.1 to 17.03.0 is expected to be simple and low-risk.

#### Client

* Fix panic in `docker stats --format` [#30776](https://github.com/docker/docker/pull/30776)

#### Contrib

* Update various `bash` and `zsh` completion scripts [#30823](https://github.com/docker/docker/pull/30823), [#30945](https://github.com/docker/docker/pull/30945) and more...
* Block obsolete socket families in default seccomp profile - mitigates unpatched kernels' CVE-2017-6074 [#29076](https://github.com/docker/docker/pull/29076)

#### Networking

* Fix bug on overlay encryption keys rotation in cross-datacenter swarm [#30727](https://github.com/docker/docker/pull/30727)
* Fix side effect panic in overlay encryption and network control plane communication failure ("No installed keys could decrypt the message") on frequent swarm leader re-election [#25608](https://github.com/docker/docker/pull/25608)
* Several fixes around system responsiveness and datapath programming when using overlay network with external kv-store [docker/libnetwork#1639](https://github.com/docker/libnetwork/pull/1639), [docker/libnetwork#1632](https://github.com/docker/libnetwork/pull/1632) and more...
* Discard incoming plain vxlan packets for encrypted overlay network [#31170](https://github.com/docker/docker/pull/31170)
* Release the network attachment on allocation failure [#31073](https://github.com/docker/docker/pull/31073)
* Fix port allocation when multiple published ports map to the same target port [docker/swarmkit#1835](https://github.com/docker/swarmkit/pull/1835)

#### Runtime

* Fix a deadlock in docker logs [#30223](https://github.com/docker/docker/pull/30223)
* Fix CPU spin waiting for log write events [#31070](https://github.com/docker/docker/pull/31070)
* Fix a possible crash when using journald [#31231](https://github.com/docker/docker/pull/31231) [#31263](https://github.com/docker/docker/pull/31263)
* Fix a panic on close of nil channel [#31274](https://github.com/docker/docker/pull/31274)
* Fix duplicate mount point for `--volumes-from` in `docker run` [#29563](https://github.com/docker/docker/pull/29563)
* Fix `--cache-from` does not cache last step [#31189](https://github.com/docker/docker/pull/31189)

#### Swarm Mode

* Shutdown leaks an error when the container was never started [#31279](https://github.com/docker/docker/pull/31279)
* Fix possibility of tasks getting stuck in the "NEW" state during a leader failover [docker/swarmkit#1938](https://github.com/docker/swarmkit/pull/1938)
* Fix extraneous task creations for global services that led to confusing replica counts in `docker service ls` [docker/swarmkit#1957](https://github.com/docker/swarmkit/pull/1957)
* Fix problem that made rolling updates slow when `task-history-limit` was set to 1 [docker/swarmkit#1948](https://github.com/docker/swarmkit/pull/1948)
* Restart tasks elsewhere, if appropriate, when they are shut down as a result of nodes no longer satisfying constraints [docker/swarmkit#1958](https://github.com/docker/swarmkit/pull/1958)
* (experimental)

## Edge releases

### 18.05.0-ce 
2018-05-09

#### Builder

*  Adding `netbsd` compatibility to the package `pkg/term`. [moby/moby#36887](https://github.com/moby/moby/pull/36887)
*  Standardizes output path for artifacts of intermediate builds to `/build/`. [moby/moby#36858](https://github.com/moby/moby/pull/36858)

#### Client

- Fix `docker stack deploy` reference flag. [docker/cli#981](https://github.com/docker/cli/pull/981)
- Fix docker stack deploy re-deploying services after the service was updated with `--force`. [docker/cli#963](https://github.com/docker/cli/pull/963)
+ Add bash completion for `secret|config create --template-driver`. [docker/cli#1004](https://github.com/docker/cli/pull/1004)
+ Add fish completions for docker trust subcommand. [docker/cli#984](https://github.com/docker/cli/pull/984)
- Fix --format example for docker history. [docker/cli#980](https://github.com/docker/cli/pull/980)
- Fix error with merge composefile with networks. [docker/cli#983](https://github.com/docker/cli/pull/983)

#### Logging
* Standardized the properties of storage-driver log messages. [moby/moby#36492](https://github.com/moby/moby/pull/36492)
* Improve partial message support in logger. [moby/moby#35831](https://github.com/moby/moby/pull/35831)

#### Networking

- Allow for larger preset property values, do not override. [docker/libnetwork#2124](https://github.com/docker/libnetwork/pull/2124)
- networkdb: User write lock in handleNodeEvent.  [docker/libnetwork#2136](https://github.com/docker/libnetwork/pull/2136)
* Import libnetwork fix for rolling updates. [moby/moby#36638](https://github.com/moby/moby/pull/36638)
* Update libnetwork to improve scalabiltiy of bridge network isolation rules. [moby/moby#36774](https://github.com/moby/moby/pull/36774)
- Fix a misused network object name. [moby/moby#36745](https://github.com/moby/moby/pull/36745)

#### Runtime

* LCOW: Implement `docker save`. [moby/moby#36599](https://github.com/moby/moby/pull/36599)
* Pkg: devmapper: dynamically load dm_task_deferred_remove. [moby/moby#35518](https://github.com/moby/moby/pull/35518)
* Windows: Add GetLayerPath implementation in graphdriver. [moby/moby#36738](https://github.com/moby/moby/pull/36738)
- Fix Windows layer leak when write fails. [moby/moby#36728](https://github.com/moby/moby/pull/36728)
- Fix FIFO, sockets and device files when run in user NS. [moby/moby#36756](https://github.com/moby/moby/pull/36756)
- Fix docker version output alignment. [docker/cli#965](https://github.com/docker/cli/pull/965)
* Always make sysfs read-write with privileged. [moby/moby#36808](https://github.com/moby/moby/pull/36808)
* Bump Golang to 1.10.1. [moby/moby#35739](https://github.com/moby/moby/pull/35739)
* Bump containerd client. [moby/moby#36684](https://github.com/moby/moby/pull/36684)
* Bump golang.org/x/net to go1.10 release commit. [moby/moby#36894](https://github.com/moby/moby/pull/36894)
* Context.WithTimeout: do call the cancel func. [moby/moby#36920](https://github.com/moby/moby/pull/36920)
* Copy: avoid using all system memory with authz plugins. [moby/moby#36595](https://github.com/moby/moby/pull/36595)
* Daemon/cluster: handle partial attachment entries during configure. [moby/moby#36769](https://github.com/moby/moby/pull/36769)
* Don't make container mount unbindable. [moby/moby#36768](https://github.com/moby/moby/pull/36768)
* Extra check before unmounting on shutdown. [moby/moby#36879](https://github.com/moby/moby/pull/36879)
* Move mount parsing to separate package. [moby/moby#36896](https://github.com/moby/moby/pull/36896)
* No global volume driver store. [moby/moby#36637](https://github.com/moby/moby/pull/36637)
* Pkg/mount improvements. [moby/moby#36091](https://github.com/moby/moby/pull/36091)
* Relax some libcontainerd client locking. [moby/moby#36848](https://github.com/moby/moby/pull/36848)
* Remove daemon dependency on api packages. [moby/moby#36912](https://github.com/moby/moby/pull/36912)
* Remove the retries for service update. [moby/moby#36827](https://github.com/moby/moby/pull/36827)
* Revert unencryted storage warning prompt. [docker/cli#1008](https://github.com/docker/cli/pull/1008)
* Support cancellation in `directory.Size()`. [moby/moby#36734](https://github.com/moby/moby/pull/36734)
* Switch from x/net/context -> context. [moby/moby#36904](https://github.com/moby/moby/pull/36904)
* Fixed a function to check Content-type is `application/json` or not. [moby/moby#36778](https://github.com/moby/moby/pull/36778)
+ Add default pollSettings config functions. [moby/moby#36706](https://github.com/moby/moby/pull/36706)
+ Add if judgment before receiving operations on daemonWaitCh. [moby/moby#36651](https://github.com/moby/moby/pull/36651)
- Fix issues with running volume tests as non-root.. [moby/moby#36935](https://github.com/moby/moby/pull/36935)

#### Swarm Mode

* RoleManager will remove detected nodes from the cluster membership [docker/swarmkit#2548](https://github.com/docker/swarmkit/pull/2548)
* Scheduler/TaskReaper: handle unassigned tasks marked for shutdown [docker/swarmkit#2574](https://github.com/docker/swarmkit/pull/2574)
* Avoid predefined error log. [docker/swarmkit#2561](https://github.com/docker/swarmkit/pull/2561)
* Task reaper should delete tasks with removed slots that were not yet assigned. [docker/swarmkit#2557](https://github.com/docker/swarmkit/pull/2557)
* Agent reports FIPS status. [docker/swarmkit#2587](https://github.com/docker/swarmkit/pull/2587)
- Fix: timeMutex critical operation outside of critical section. [docker/swarmkit#2603](https://github.com/docker/swarmkit/pull/2603)
* Expose swarmkit's Raft tuning parameters in engine config. [moby/moby#36726](https://github.com/moby/moby/pull/36726)
* Make internal/test/daemon.Daemon swarm aware. [moby/moby#36826](https://github.com/moby/moby/pull/36826)

### 18.04.0-ce 
2018-04-10

#### Builder

- Fix typos in builder and client. [moby/moby#36424](https://github.com/moby/moby/pull/36424)

#### Client

* Print Stack API and Kubernetes versions in version command. [docker/cli#898](https://github.com/docker/cli/pull/898)
- Fix Kubernetes duplication in version command. [docker/cli#953](https://github.com/docker/cli/pull/953)
* Use HasAvailableFlags instead of HasFlags for Options in help. [docker/cli#959](https://github.com/docker/cli/pull/959)
+ Add support for mandatory variables to stack deploy. [docker/cli#893](https://github.com/docker/cli/pull/893)
- Fix docker stack services command Port output. [docker/cli#943](https://github.com/docker/cli/pull/943)
* Deprecate unencrypted storage. [docker/cli#561](https://github.com/docker/cli/pull/561)
* Don't set a default filename for ConfigFile. [docker/cli#917](https://github.com/docker/cli/pull/917)
- Fix compose network name. [docker/cli#941](https://github.com/docker/cli/pull/941)

#### Logging

* Silent login: use credentials from cred store to login. [docker/cli#139](https://github.com/docker/cli/pull/139)
+ Add support for compressibility of log file. [moby/moby#29932](https://github.com/moby/moby/pull/29932)
- Fix empty LogPath with non-blocking logging mode. [moby/moby#36272](https://github.com/moby/moby/pull/36272)

#### Networking

- Prevent explicit removal of ingress network. [moby/moby#36538](https://github.com/moby/moby/pull/36538)

#### Runtime

* Devmapper cleanup improvements. [moby/moby#36307](https://github.com/moby/moby/pull/36307)
* Devmapper.Mounted: remove. [moby/moby#36437](https://github.com/moby/moby/pull/36437)
* Devmapper/Remove(): use Rmdir, ignore errors. [moby/moby#36438](https://github.com/moby/moby/pull/36438)
* LCOW - Change platform parser directive to FROM statement flag. [moby/moby#35089](https://github.com/moby/moby/pull/35089)
* Split daemon service code to windows file. [moby/moby#36653](https://github.com/moby/moby/pull/36653)
* Windows: Block pulling uplevel images. [moby/moby#36327](https://github.com/moby/moby/pull/36327)
* Windows: Hyper-V containers are broken after 36586 was merged. [moby/moby#36610](https://github.com/moby/moby/pull/36610)
* Windows: Move kernel_windows to use golang registry functions. [moby/moby#36617](https://github.com/moby/moby/pull/36617)
* Windows: Pass back system errors on container exit. [moby/moby#35967](https://github.com/moby/moby/pull/35967)
* Windows: Remove servicing mode. [moby/moby#36267](https://github.com/moby/moby/pull/36267)
* Windows: Report Version and UBR. [moby/moby#36451](https://github.com/moby/moby/pull/36451)
* Bump Runc to 1.0.0-rc5. [moby/moby#36449](https://github.com/moby/moby/pull/36449)
* Mount failure indicates the path that failed. [moby/moby#36407](https://github.com/moby/moby/pull/36407)
* Change return for errdefs.getImplementer(). [moby/moby#36489](https://github.com/moby/moby/pull/36489)
* Client: fix hijackedconn reading from buffer. [moby/moby#36663](https://github.com/moby/moby/pull/36663)
* Content encoding negotiation added to archive request. [moby/moby#36164](https://github.com/moby/moby/pull/36164)
* Daemon/stats: more resilient cpu sampling. [moby/moby#36519](https://github.com/moby/moby/pull/36519)
* Daemon/stats: remove obnoxious types file. [moby/moby#36494](https://github.com/moby/moby/pull/36494)
* Daemon: use context error rather than inventing new one. [moby/moby#36670](https://github.com/moby/moby/pull/36670)
* Enable CRIU on non-amd64 architectures (v2). [moby/moby#36676](https://github.com/moby/moby/pull/36676)
- Fixes intermittent client hang after closing stdin to attached container [moby/moby#36517](https://github.com/moby/moby/pull/36517)
- Fix daemon panic on container export after restart [moby/moby#36586](https://github.com/moby/moby/pull/36586)
- Follow-up fixes on multi-stage moby's Dockerfile. [moby/moby#36425](https://github.com/moby/moby/pull/36425)
* Freeze busybox and latest glibc in Docker image. [moby/moby#36375](https://github.com/moby/moby/pull/36375)
* If container will run as non root user, drop permitted, effective caps early. [moby/moby#36587](https://github.com/moby/moby/pull/36587)
* Layer: remove metadata store interface. [moby/moby#36504](https://github.com/moby/moby/pull/36504)
* Minor optimizations to dockerd. [moby/moby#36577](https://github.com/moby/moby/pull/36577)
* Whitelist statx syscall. [moby/moby#36417](https://github.com/moby/moby/pull/36417)
+ Add missing error return for plugin creation. [moby/moby#36646](https://github.com/moby/moby/pull/36646)
- Fix AppArmor not being applied to Exec processes. [moby/moby#36466](https://github.com/moby/moby/pull/36466)
* Daemon/logger/ring.go: log error not instance. [moby/moby#36475](https://github.com/moby/moby/pull/36475)
- Fix stats collector spinning CPU if no stats are collected. [moby/moby#36609](https://github.com/moby/moby/pull/36609)
- Fix(distribution): digest cache should not be moved if it was an auth. [moby/moby#36509](https://github.com/moby/moby/pull/36509)
- Make sure plugin container is removed on failure. [moby/moby#36715](https://github.com/moby/moby/pull/36715)
* Bump to containerd 1.0.3. [moby/moby#36749](https://github.com/moby/moby/pull/36749)
* Don't sort plugin mount slice. [moby/moby#36711](https://github.com/moby/moby/pull/36711)

#### Swarm Mode

* Fixes for synchronizing the dispatcher shutdown with in-progress rpcs. [moby/moby#36371](https://github.com/moby/moby/pull/36371)
* Increase raft ElectionTick to 10xHeartbeatTick. [moby/moby#36672](https://github.com/moby/moby/pull/36672)
* Make Swarm manager Raft quorum parameters configurable in daemon config. [moby/moby#36726](https://github.com/moby/moby/pull/36726)
* Ingress network should not be attachable. [docker/swarmkit#2523](https://github.com/docker/swarmkit/pull/2523)
* [manager/state] Add fernet as an option for raft encryption. [docker/swarmkit#2535](https://github.com/docker/swarmkit/pull/2535)
* Log GRPC server errors.  [docker/swarmkit#2541](https://github.com/docker/swarmkit/pull/2541)
* Log leadership changes at the manager level. [docker/swarmkit#2542](https://github.com/docker/swarmkit/pull/2542)
* Remove the containerd executor. [docker/swarmkit#2568](https://github.com/docker/swarmkit/pull/2568)
* Agent: backoff session when no remotes are available. [docker/swarmkit#2570](https://github.com/docker/swarmkit/pull/2570)
* [ca/manager] Remove root CA key encryption support entirely. [docker/swarmkit#2573](https://github.com/docker/swarmkit/pull/2573)
- Fix agent logging race. [docker/swarmkit#2578](https://github.com/docker/swarmkit/pull/2578)
* Adding logic to restore networks in order. [docker/swarmkit#2571](https://github.com/docker/swarmkit/pull/2571)

### 18.02.0-ce 
2018-02-07

#### Builder

- Gitutils: fix checking out submodules [moby/moby#35737](https://github.com/moby/moby/pull/35737)

#### Client

* Attach: Ensure attach exit code matches container's [docker/cli#696](https://github.com/docker/cli/pull/696)
+ Added support for tmpfs-mode in compose file [docker/cli#808](https://github.com/docker/cli/pull/808)
+ Adds a new compose file version 3.6 [docker/cli#808](https://github.com/docker/cli/pull/808)
- Fix issue of filter in `docker ps` where `health=starting` returns nothing [moby/moby#35940](https://github.com/moby/moby/pull/35940)
+ Improve presentation of published port ranges [docker/cli#581](https://github.com/docker/cli/pull/581)
* Bump Go to 1.9.3 [docker/cli#827](https://github.com/docker/cli/pull/827)
- Fix broken Kubernetes stack flags [docker/cli#831](https://github.com/docker/cli/pull/831)
* Annotate "stack" commands to be "swarm" and "kubernetes" [docker/cli#804](https://github.com/docker/cli/pull/804)

#### Experimental

+ Add manifest command [docker/cli#138](https://github.com/docker/cli/pull/138)
* LCOW remotefs - return error in Read() implementation [moby/moby#36051](https://github.com/moby/moby/pull/36051)
+ LCOW: Coalesce daemon stores, allow dual LCOW and WCOW mode [moby/moby#34859](https://github.com/moby/moby/pull/34859)
- LCOW: Fix OpenFile parameters [moby/moby#36043](https://github.com/moby/moby/pull/36043)
* LCOW: Raise minimum requirement to Windows RS3 RTM build (16299) [moby/moby#36065](https://github.com/moby/moby/pull/36065)

#### Logging

* Improve daemon config reload; log active configuration [moby/moby#36019](https://github.com/moby/moby/pull/36019)
- Fixed error detection using IsErrNotFound and IsErrNotImplemented for the ContainerLogs method [moby/moby#36000](https://github.com/moby/moby/pull/36000)
+ Add journald tag as SYSLOG_IDENTIFIER [moby/moby#35570](https://github.com/moby/moby/pull/35570)
* Splunk: limit the reader size on error responses [moby/moby#35509](https://github.com/moby/moby/pull/35509)

#### Networking

* Disable service on release network results in zero-downtime deployments with rolling upgrades [moby/moby#35960](https://github.com/moby/moby/pull/35960)
- Fix services failing to start if multiple networks with the same name exist in different spaces [moby/moby#30897](https://github.com/moby/moby/pull/30897)
- Fix duplicate networks being added with `docker service update --network-add` [docker/cli#780](https://github.com/docker/cli/pull/780)
- Fixing ingress network when upgrading from 17.09 to 17.12. [moby/moby#36003](https://github.com/moby/moby/pull/36003)
- Fix ndots configuration [docker/libnetwork#1995](https://github.com/docker/libnetwork/pull/1995)
- Fix IPV6 networking being deconfigured if live-restore is enabled [docker/libnetwork#2043](https://github.com/docker/libnetwork/pull/2043)
+ Add support for MX type DNS queries in the embedded DNS server [docker/libnetwork#2041](https://github.com/docker/libnetwork/pull/2041)

#### Packaging

+ Added packaging for Fedora 26, Fedora 27, and Centos 7 on aarch64 [docker/docker-ce-packaging#71](https://github.com/docker/docker-ce-packaging/pull/71)
- Removed support for Ubuntu Zesty [docker/docker-ce-packaging#73](https://github.com/docker/docker-ce-packaging/pull/73)
- Removed support for Fedora 25 [docker/docker-ce-packaging#72](https://github.com/docker/docker-ce-packaging/pull/72)

#### Runtime

- Fixes unexpected Docker Daemon shutdown based on pipe error [moby/moby#35968](https://github.com/moby/moby/pull/35968)
- Fix some occurrences of hcsshim::ImportLayer failed in Win32: The system cannot find the path specified [moby/moby#35924](https://github.com/moby/moby/pull/35924)
* Windows: increase the maximum layer size during build to 127GB [moby/moby#35925](https://github.com/moby/moby/pull/35925)
- Fix Devicemapper: Error running DeleteDevice dm_task_run failed [moby/moby#35919](https://github.com/moby/moby/pull/35919)
+ Introduce « exec_die » event [moby/moby#35744](https://github.com/moby/moby/pull/35744)
* Update API to version 1.36 [moby/moby#35744](https://github.com/moby/moby/pull/35744)
- Fix `docker update` not updating cpu quota, and cpu-period of a running container [moby/moby#36030](https://github.com/moby/moby/pull/36030)
* Make container shm parent unbindable [moby/moby#35830](https://github.com/moby/moby/pull/35830)
+ Make image (layer) downloads faster by using pigz [moby/moby#35697](https://github.com/moby/moby/pull/35697)
+ Protect the daemon from volume plugins that are slow or deadlocked [moby/moby#35441](https://github.com/moby/moby/pull/35441)
- Fix `DOCKER_RAMDISK` environment variable not being honoured [moby/moby#35957](https://github.com/moby/moby/pull/35957)
* Bump containerd to 1.0.1 (9b55aab90508bd389d7654c4baf173a981477d55) [moby/moby#35986](https://github.com/moby/moby/pull/35986)
* Update runc to fix hang during start and exec [moby/moby#36097](https://github.com/moby/moby/pull/36097)
- Fix "--node-generic-resource" singular/plural [moby/moby#36125](https://github.com/moby/moby/pull/36125)

### 18.01.0-ce 
2018-01-10

#### Builder

* Fix files not being deleted if user-namespaces are enabled [moby/moby#35822](https://github.com/moby/moby/pull/35822)
- Add support for expanding environment-variables in `docker commit --change ...` [moby/moby#35582](https://github.com/moby/moby/pull/35582)

#### Client

* Return errors from client in stack deploy configs [docker/cli#757](https://github.com/docker/cli/pull/757)
- Fix description of filter flag in prune commands [docker/cli#774](https://github.com/docker/cli/pull/774)
+ Add "pid" to unsupported options list [docker/cli#768](https://github.com/docker/cli/pull/768)
+ Add support for experimental Cli configuration [docker/cli#758](https://github.com/docker/cli/pull/758)
+ Add support for generic resources to bash completion [docker/cli#749](https://github.com/docker/cli/pull/749)
- Fix error in zsh completion script for docker exec [docker/cli#751](https://github.com/docker/cli/pull/751)
+ Add a debug message when client closes websocket attach connection [moby/moby#35720](https://github.com/moby/moby/pull/35720)
- Fix bash completion for `"docker swarm"` [docker/cli#772](https://github.com/docker/cli/pull/772)


#### Documentation
* Correct references to `--publish` long syntax in docs [docker/cli#746](https://github.com/docker/cli/pull/746)
* Corrected descriptions for MAC_ADMIN and MAC_OVERRIDE [docker/cli#761](https://github.com/docker/cli/pull/761)
* Updated developer doc to explain external CLI [moby/moby#35681](https://github.com/moby/moby/pull/35681)
- Fix `"on-failure"` restart policy being documented as "failure" [docker/cli#754](https://github.com/docker/cli/pull/754)
- Fix anchors to "Storage driver options" [docker/cli#748](https://github.com/docker/cli/pull/748)

#### Experimental

+ Add kubernetes support to `docker stack` command [docker/cli#721](https://github.com/docker/cli/pull/721)
* Don't append the container id to custom directory checkpoints. [moby/moby#35694](https://github.com/moby/moby/pull/35694)

#### Logging

* Fix daemon crash when using the GELF log driver over TCP when the GELF server goes down [moby/moby#35765](https://github.com/moby/moby/pull/35765)
- Fix awslogs batch size calculation for large logs [moby/moby#35726](https://github.com/moby/moby/pull/35726)

#### Networking

- Windows: Fix to allow docker service to start on Windows VM [docker/libnetwork#1916](https://github.com/docker/libnetwork/pull/1916)
- Fix for docker intercepting DNS requests on ICS network [docker/libnetwork#2014](https://github.com/docker/libnetwork/pull/2014)
+ Windows: Added a new network creation driver option [docker/libnetwork#2021](https://github.com/docker/libnetwork/pull/2021)


#### Runtime

* Validate Mount-specs on container start to prevent missing host-path [moby/moby#35833](https://github.com/moby/moby/pull/35833)
- Fix overlay2 storage driver inside a user namespace [moby/moby#35794](https://github.com/moby/moby/pull/35794)
* Zfs: fix busy error on container stop [moby/moby#35674](https://github.com/moby/moby/pull/35674)
- Fix health checks not using the container's working directory [moby/moby#35845](https://github.com/moby/moby/pull/35845)
- Fix VFS graph driver failure to initialize because of failure to setup fs quota [moby/moby#35827](https://github.com/moby/moby/pull/35827)
- Fix containerd events being processed twice [moby/moby#35896](https://github.com/moby/moby/pull/35896)

#### Swarm mode

- Fix published ports not being updated if a service has the same number of host-mode published ports with Published Port 0 [docker/swarmkit#2376](https://github.com/docker/swarmkit/pull/2376)
* Make the task termination order deterministic [docker/swarmkit#2265](https://github.com/docker/swarmkit/pull/2265)

### 17.11.0-ce 
2017-11-20

> **Important**: Docker CE 17.11 is the first Docker release based on
[containerd 1.0 beta](https://github.com/containerd/containerd/releases/tag/v1.0.0-beta.2).
Docker CE 17.11 and later don't recognize containers started with
previous Docker versions. If using
[Live Restore](https://docs.docker.com/engine/admin/live-restore/#enable-the-live-restore-option),
you must stop all containers before upgrading to Docker CE 17.11.
If you don't, any containers started by Docker versions that predate
17.11 aren't recognized by Docker after the upgrade and keep
running, un-managed, on the system.
{:.important}

#### Builder

* Test & Fix build with rm/force-rm matrix [moby/moby#35139](https://github.com/moby/moby/pull/35139)
- Fix build with `--stream` with a large context [moby/moby#35404](https://github.com/moby/moby/pull/35404)

#### Client

* Hide help flag from help output [docker/cli#645](https://github.com/docker/cli/pull/645)
* Support parsing of named pipes for compose volumes [docker/cli#560](https://github.com/docker/cli/pull/560)
* [Compose] Cast values to expected type after interpolating values [docker/cli#601](https://github.com/docker/cli/pull/601)
+ Add output for "secrets" and "configs" on `docker stack deploy` [docker/cli#593](https://github.com/docker/cli/pull/593)
- Fix flag description for `--host-add` [docker/cli#648](https://github.com/docker/cli/pull/648)
* Do not truncate ID on docker service ps --quiet [docker/cli#579](https://github.com/docker/cli/pull/579)

#### Deprecation

* Update bash completion and deprecation for synchronous service updates [docker/cli#610](https://github.com/docker/cli/pull/610)

#### Logging

* copy to log driver's bufsize, fixes #34887 [moby/moby#34888](https://github.com/moby/moby/pull/34888)
+ Add TCP support for GELF log driver [moby/moby#34758](https://github.com/moby/moby/pull/34758)
+ Add credentials endpoint option for awslogs driver [moby/moby#35055](https://github.com/moby/moby/pull/35055)

#### Networking

- Fix network name masking network ID on delete [moby/moby#34509](https://github.com/moby/moby/pull/34509)
- Fix returned error code for network creation from 500 to 409 [moby/moby#35030](https://github.com/moby/moby/pull/35030)
- Fix tasks fail with error "Unable to complete atomic operation, key modified" [docker/libnetwork#2004](https://github.com/docker/libnetwork/pull/2004)

#### Runtime

* Switch to Containerd 1.0 client [moby/moby#34895](https://github.com/moby/moby/pull/34895)
* Increase container default shutdown timeout on Windows [moby/moby#35184](https://github.com/moby/moby/pull/35184)
* LCOW: API: Add `platform` to /images/create and /build [moby/moby#34642](https://github.com/moby/moby/pull/34642)
* Stop filtering Windows manifest lists by version [moby/moby#35117](https://github.com/moby/moby/pull/35117)
* Use windows console mode constants from Azure/go-ansiterm [moby/moby#35056](https://github.com/moby/moby/pull/35056)
* Windows Daemon should respect DOCKER_TMPDIR [moby/moby#35077](https://github.com/moby/moby/pull/35077)
* Windows: Fix startup logging [moby/moby#35253](https://github.com/moby/moby/pull/35253)
+ Add support for Windows version filtering on pull [moby/moby#35090](https://github.com/moby/moby/pull/35090)
- Fixes LCOW after containerd 1.0 introduced regressions [moby/moby#35320](https://github.com/moby/moby/pull/35320)
* ContainerWait on remove: don't stuck on rm fail [moby/moby#34999](https://github.com/moby/moby/pull/34999)
* oci: obey CL_UNPRIVILEGED for user namespaced daemon [moby/moby#35205](https://github.com/moby/moby/pull/35205)
* Don't abort when setting may_detach_mounts [moby/moby#35172](https://github.com/moby/moby/pull/35172)
- Fix panic on get container pid when live restore containers [moby/moby#35157](https://github.com/moby/moby/pull/35157)
- Mask `/proc/scsi` path for containers to prevent removal of devices (CVE-2017-16539) [moby/moby#35399](https://github.com/moby/moby/pull/35399)
* Update to github.com/vbatts/tar-split@v0.10.2 (CVE-2017-14992) [moby/moby#35424](https://github.com/moby/moby/pull/35424)

#### Swarm Mode

* Modifying integration test due to new ipam options in swarmkit [moby/moby#35103](https://github.com/moby/moby/pull/35103)
- Fix deadlock on getting swarm info [moby/moby#35388](https://github.com/moby/moby/pull/35388)
+ Expand the scope of the `Err` field in `TaskStatus` to also cover non-terminal errors that block the task from progressing [docker/swarmkit#2287](https://github.com/docker/swarmkit/pull/2287)

#### Packaging

+ Build packages for Debian 10 (Buster) [docker/docker-ce-packaging#50](https://github.com/docker/docker-ce-packaging/pull/50)
+ Build packages for Ubuntu 17.10 (Artful) [docker/docker-ce-packaging#55](https://github.com/docker/docker-ce-packaging/pull/55)

### 17.10.0-ce 
2017-10-17

> **Important**: Starting with this release, `docker service create`, `docker service update`,
`docker service scale` and `docker service rollback` use non-detached mode as default,
use `--detach` to keep the old behaviour.
{: .important }

#### Builder

* Reset uid/gid to 0 in uploaded build context to share build cache with other clients [docker/cli#513](https://github.com/docker/cli/pull/513)
+ Add support for `ADD` urls without any sub path [moby/moby#34217](https://github.com/moby/moby/pull/34217)

#### Client

* Move output of `docker stack rm` to stdout [docker/cli#491](https://github.com/docker/cli/pull/491)
* Use natural sort for secrets and configs in cli [docker/cli#307](https://github.com/docker/cli/pull/307)
* Use non-detached mode as default for `docker service` commands [docker/cli#525](https://github.com/docker/cli/pull/525)
* Set APIVersion on the client, even when Ping fails [docker/cli#546](https://github.com/docker/cli/pull/546)
- Fix loader error with different build syntax in `docker stack deploy` [docker/cli#544](https://github.com/docker/cli/pull/544)
* Change the default output format for `docker container stats` to show `CONTAINER ID` and `NAME` [docker/cli#565](https://github.com/docker/cli/pull/565)
+ Add `--no-trunc` flag to `docker container stats` [docker/cli#565](https://github.com/docker/cli/pull/565)
+ Add experimental `docker trust`: `view`, `revoke`, `sign` subcommands [docker/cli#472](https://github.com/docker/cli/pull/472)
- Various doc and shell completion fixes [docker/cli#610](https://github.com/docker/cli/pull/610) [docker/cli#611](https://github.com/docker/cli/pull/611) [docker/cli#618](https://github.com/docker/cli/pull/618) [docker/cli#580](https://github.com/docker/cli/pull/580) [docker/cli#598](https://github.com/docker/cli/pull/598) [docker/cli#603](https://github.com/docker/cli/pull/603)

#### Networking

* Enabling ILB/ELB on windows using per-node, per-network LB endpoint [moby/moby#34674](https://github.com/moby/moby/pull/34674)
* Overlay fix for transient IP reuse [docker/libnetwork#1935](https://github.com/docker/libnetwork/pull/1935)
* Serializing bitseq alloc [docker/libnetwork#1788](https://github.com/docker/libnetwork/pull/1788)
- Disable hostname lookup on chain exists check [docker/libnetwork#1974](https://github.com/docker/libnetwork/pull/1974)

#### Runtime

* LCOW: Add UVM debuggability by grabbing logs before tear-down [moby/moby#34846](https://github.com/moby/moby/pull/34846)
* LCOW: Prepare work for bind mounts [moby/moby#34258](https://github.com/moby/moby/pull/34258)
* LCOW: Support for docker cp, ADD/COPY on build [moby/moby#34252](https://github.com/moby/moby/pull/34252)
* LCOW: VHDX boot to readonly [moby/moby#34754](https://github.com/moby/moby/pull/34754)
* Volume: evaluate symlinks before relabeling mount source [moby/moby#34792](https://github.com/moby/moby/pull/34792)
- Fixing ‘docker cp’ to allow new target file name in a host symlinked directory [moby/moby#31993](https://github.com/moby/moby/pull/31993)
+ Add support for Windows version filtering on pull [moby/moby#35090](https://github.com/moby/moby/pull/35090)

#### Swarm mode

* Produce an error if `docker swarm init --force-new-cluster` is executed on worker nodes [moby/moby#34881](https://github.com/moby/moby/pull/34881)
+ Add support for `.Node.Hostname` templating in swarm services [moby/moby#34686](https://github.com/moby/moby/pull/34686)
* Increase gRPC request timeout to 20 seconds for sending snapshots [docker/swarmkit#2391](https://github.com/docker/swarmkit/pull/2391)
- Do not filter nodes if logdriver is set to `none` [docker/swarmkit#2396](https://github.com/docker/swarmkit/pull/2396)
+ Adding ipam options to ipam driver requests [docker/swarmkit#2324](https://github.com/docker/swarmkit/pull/2324)

### 17.07.0-ce 
2017-08-29

#### API & Client

* Add support for proxy configuration in config.json [docker/cli#93](https://github.com/docker/cli/pull/93)
* Enable pprof/debug endpoints by default [moby/moby#32453](https://github.com/moby/moby/pull/32453)
* Passwords can now be passed using `STDIN` using the new  `--password-stdin` flag on `docker login` [docker/cli#271](https://github.com/docker/cli/pull/271)
+ Add `--detach` to docker scale [docker/cli#243](https://github.com/docker/cli/pull/243)
* Prevent `docker logs --no-stream` from hanging due to non-existing containers [moby/moby#34004](https://github.com/moby/moby/pull/34004)
- Fix `docker stack ps` printing error to `stdout` instead of `stderr` [docker/cli#298](https://github.com/docker/cli/pull/298)
* Fix progress bar being stuck on `docker service create` if an error occurs during deploy [docker/cli#259](https://github.com/docker/cli/pull/259)
* Improve presentation of progress bars in interactive mode [docker/cli#260](https://github.com/docker/cli/pull/260) [docker/cli#237](https://github.com/docker/cli/pull/237)
* Print a warning if `docker login --password` is used, and recommend `--password-stdin` [docker/cli#270](https://github.com/docker/cli/pull/270)
* Make API version negotiation more robust [moby/moby#33827](https://github.com/moby/moby/pull/33827)
* Hide `--detach` when connected to daemons older than Docker 17.05 [docker/cli#219](https://github.com/docker/cli/pull/219)
+ Add `scope` filter in `GET /networks/(id or name)` [moby/moby#33630](https://github.com/moby/moby/pull/33630)

#### Builder

* Implement long running interactive session and sending build context incrementally [moby/moby#32677](https://github.com/moby/moby/pull/32677) [docker/cli#231](https://github.com/docker/cli/pull/231) [moby/moby#33859](https://github.com/moby/moby/pull/33859)
* Warn on empty continuation lines [moby/moby#33719](https://github.com/moby/moby/pull/33719)
- Fix `.dockerignore` entries with a leading `/` not matching anything [moby/moby#32088](https://github.com/moby/moby/pull/32088)

#### Logging

- Fix wrong filemode for rotate log files [moby/moby#33926](https://github.com/moby/moby/pull/33926)
- Fix stderr logging for journald and syslog [moby/moby#33832](https://github.com/moby/moby/pull/33832)

#### Runtime

* Allow stopping of paused container [moby/moby#34027](https://github.com/moby/moby/pull/34027)
+ Add quota support for the overlay2 storage driver [moby/moby#32977](https://github.com/moby/moby/pull/32977)
* Remove container locks on `docker ps` [moby/moby#31273](https://github.com/moby/moby/pull/31273)
* Store container names in memdb [moby/moby#33886](https://github.com/moby/moby/pull/33886)
* Fix race condition between `docker exec` and `docker pause` [moby/moby#32881](https://github.com/moby/moby/pull/32881)
* Devicemapper: Rework logging and add `--storage-opt dm.libdm_log_level` [moby/moby#33845](https://github.com/moby/moby/pull/33845)
* Devicemapper: Prevent "device in use" errors if deferred removal is enabled, but not deferred deletion [moby/moby#33877](https://github.com/moby/moby/pull/33877)
* Devicemapper: Use KeepAlive to prevent tasks being garbage-collected while still in use [moby/moby#33376](https://github.com/moby/moby/pull/33376)
* Report intermediate prune results if prune is cancelled [moby/moby#33979](https://github.com/moby/moby/pull/33979)
- Fix run `docker rename <container-id> new_name` concurrently resulting in the having multiple names [moby/moby#33940](https://github.com/moby/moby/pull/33940)
* Fix file-descriptor leak and error handling [moby/moby#33713](https://github.com/moby/moby/pull/33713)
- Fix SIGSEGV when running containers [docker/cli#303](https://github.com/docker/cli/pull/303)
* Prevent a goroutine leak when healthcheck gets stopped [moby/moby#33781](https://github.com/moby/moby/pull/33781)
* Image: Improve store locking [moby/moby#33755](https://github.com/moby/moby/pull/33755)
* Fix Btrfs quota groups not being removed when container is destroyed [moby/moby#29427](https://github.com/moby/moby/pull/29427)
* Libcontainerd: fix defunct containerd processes not being properly reaped [moby/moby#33419](https://github.com/moby/moby/pull/33419)
* Preparations for Linux Containers on Windows
  * LCOW: Dedicated scratch space for service VM utilities [moby/moby#33809](https://github.com/moby/moby/pull/33809)
  * LCOW: Support most operations excluding remote filesystem [moby/moby#33241](https://github.com/moby/moby/pull/33241) [moby/moby#33826](https://github.com/moby/moby/pull/33826)
  * LCOW: Change directory from lcow to "Linux Containers" [moby/moby#33835](https://github.com/moby/moby/pull/33835)
  * LCOW: pass command arguments without extra quoting [moby/moby#33815](https://github.com/moby/moby/pull/33815)
  * LCOW: Updates necessary due to platform schema change [moby/moby#33785](https://github.com/moby/moby/pull/33785)

#### Swarm mode

* Initial support for plugable secret backends [moby/moby#34157](https://github.com/moby/moby/pull/34157) [moby/moby#34123](https://github.com/moby/moby/pull/34123)
* Sort swarm stacks and nodes using natural sorting [docker/cli#315](https://github.com/docker/cli/pull/315)
* Make engine support cluster config event [moby/moby#34032](https://github.com/moby/moby/pull/34032)
* Only pass a join address when in the process of joining a cluster [moby/moby#33361](https://github.com/moby/moby/pull/33361)
* Fix error during service creation if a network with the same name exists both as "local" and "swarm" scoped network [docker/cli#184](https://github.com/docker/cli/pull/184)
* (experimental) Add support for plugins on swarm [moby/moby#33575](https://github.com/moby/moby/pull/33575)

### 17.05.0-ce 
2017-05-04

#### Builder

+ Add multi-stage build support [#31257](https://github.com/docker/docker/pull/31257) [#32063](https://github.com/docker/docker/pull/32063)
+ Allow using build-time args (`ARG`) in `FROM` [#31352](https://github.com/docker/docker/pull/31352)
+ Add an option for specifying build target [#32496](https://github.com/docker/docker/pull/32496)
* Accept `-f -` to read Dockerfile from `stdin`, but use local context for building [#31236](https://github.com/docker/docker/pull/31236)
* The values of default build time arguments (e.g `HTTP_PROXY`) are no longer displayed in docker image history unless a corresponding `ARG` instruction is written in the Dockerfile. [#31584](https://github.com/docker/docker/pull/31584)
- Fix setting command if a custom shell is used in a parent image [#32236](https://github.com/docker/docker/pull/32236)
- Fix `docker build --label` when the label includes single quotes and a space [#31750](https://github.com/docker/docker/pull/31750)

#### Client

* Add `--mount` flag to `docker run` and `docker create` [#32251](https://github.com/docker/docker/pull/32251)
* Add `--type=secret` to `docker inspect` [#32124](https://github.com/docker/docker/pull/32124)
* Add `--format` option to `docker secret ls` [#31552](https://github.com/docker/docker/pull/31552)
* Add `--filter` option to `docker secret ls` [#30810](https://github.com/docker/docker/pull/30810)
* Add `--filter scope=<swarm|local>` to `docker network ls` [#31529](https://github.com/docker/docker/pull/31529)
* Add `--cpus` support to `docker update` [#31148](https://github.com/docker/docker/pull/31148)
* Add label filter to `docker system prune` and other `prune` commands [#30740](https://github.com/docker/docker/pull/30740)
* `docker stack rm` now accepts multiple stacks as input [#32110](https://github.com/docker/docker/pull/32110)
* Improve `docker version --format` option when the client has downgraded the API version [#31022](https://github.com/docker/docker/pull/31022)
* Prompt when using an encrypted client certificate to connect to a docker daemon [#31364](https://github.com/docker/docker/pull/31364)
* Display created tags on successful `docker build` [#32077](https://github.com/docker/docker/pull/32077)
* Cleanup compose convert error messages [#32087](https://github.com/moby/moby/pull/32087)

#### Contrib

+ Add support for building docker debs for Ubuntu 17.04 Zesty on amd64 [#32435](https://github.com/docker/docker/pull/32435)

#### Daemon

- Fix `--api-cors-header` being ignored if `--api-enable-cors` is not set [#32174](https://github.com/docker/docker/pull/32174)
- Cleanup docker tmp dir on start [#31741](https://github.com/docker/docker/pull/31741)
- Deprecate `--graph` flag in favor or `--data-root` [#28696](https://github.com/docker/docker/pull/28696)

#### Logging

+ Add support for logging driver plugins [#28403](https://github.com/docker/docker/pull/28403)
* Add support for showing logs of individual tasks to `docker service logs`, and add `/task/{id}/logs` REST endpoint [#32015](https://github.com/docker/docker/pull/32015)
* Add `--log-opt env-regex` option to match environment variables using a regular expression [#27565](https://github.com/docker/docker/pull/27565)

#### Networking

+ Allow user to replace, and customize the ingress network [#31714](https://github.com/docker/docker/pull/31714)
- Fix UDP traffic in containers not working after the container is restarted [#32505](https://github.com/docker/docker/pull/32505)
- Fix files being written to `/var/lib/docker` if a different data-root is set [#32505](https://github.com/docker/docker/pull/32505)

#### Runtime

- Ensure health probe is stopped when a container exits [#32274](https://github.com/docker/docker/pull/32274)

#### Swarm Mode

+ Add update/rollback order for services (`--update-order` / `--rollback-order`) [#30261](https://github.com/docker/docker/pull/30261)
+ Add support for synchronous `service create` and `service update` [#31144](https://github.com/docker/docker/pull/31144)
+ Add support for "grace periods" on healthchecks through the `HEALTHCHECK --start-period` and `--health-start-period` flag to
  `docker service create`, `docker service update`, `docker create`, and `docker run` to support containers with an initial startup
  time [#28938](https://github.com/docker/docker/pull/28938)
* `docker service create` now omits fields that are not specified by the user, when possible. This will allow defaults to be applied inside the manager [#32284](https://github.com/docker/docker/pull/32284)
* `docker service inspect` now shows default values for fields that are not specified by the user [#32284](https://github.com/docker/docker/pull/32284)
* Move `docker service logs` out of experimental [#32462](https://github.com/docker/docker/pull/32462)
* Add support for Credential Spec and SELinux to services to the API [#32339](https://github.com/docker/docker/pull/32339)
* Add `--entrypoint` flag to `docker service create` and `docker service update` [#29228](https://github.com/docker/docker/pull/29228)
* Add `--network-add` and `--network-rm` to `docker service update` [#32062](https://github.com/docker/docker/pull/32062)
* Add `--credential-spec` flag to `docker service create` and `docker service update` [#32339](https://github.com/docker/docker/pull/32339)
* Add `--filter mode=<global|replicated>` to `docker service ls` [#31538](https://github.com/docker/docker/pull/31538)
* Resolve network IDs on the client side, instead of in the daemon when creating services [#32062](https://github.com/docker/docker/pull/32062)
* Add `--format` option to `docker node ls` [#30424](https://github.com/docker/docker/pull/30424)
* Add `--prune` option to `docker stack deploy` to remove services that are no longer defined in the docker-compose file [#31302](https://github.com/docker/docker/pull/31302)
* Add `PORTS` column for `docker service ls` when using `ingress` mode [#30813](https://github.com/docker/docker/pull/30813)
- Fix unnescessary re-deploying of tasks when environment-variables are used [#32364](https://github.com/docker/docker/pull/32364)
- Fix `docker stack deploy` not supporting `endpoint_mode` when deploying from a docker compose file [#32333](https://github.com/docker/docker/pull/32333)
- Proceed with startup if cluster component cannot be created to allow recovering from a broken swarm setup [#31631](https://github.com/docker/docker/pull/31631)

#### Security

* Allow setting SELinux type or MCS labels when using `--ipc=container:` or `--ipc=host` [#30652](https://github.com/docker/docker/pull/30652)


#### Deprecation

- Deprecate `--api-enable-cors` daemon flag. This flag was marked deprecated in Docker 1.6.0 but not listed in deprecated features [#32352](https://github.com/docker/docker/pull/32352)
- Remove Ubuntu 12.04 (Precise Pangolin) as supported platform. Ubuntu 12.04 is EOL, and no longer receives updates [#32520](https://github.com/docker/docker/pull/32520)

### 17.04.0-ce 
2017-04-05

#### Builder

* Disable container logging for build containers [#29552](https://github.com/docker/docker/pull/29552)
* Fix use of `**/` in `.dockerignore` [#29043](https://github.com/docker/docker/pull/29043)

#### Client

+ Sort `docker stack ls` by name [#31085](https://github.com/docker/docker/pull/31085)
+ Flags for specifying bind mount consistency [#31047](https://github.com/docker/docker/pull/31047)
* Output of docker CLI --help is now wrapped to the terminal width [#28751](https://github.com/docker/docker/pull/28751)
* Suppress image digest in docker ps [#30848](https://github.com/docker/docker/pull/30848)
* Hide command options that are related to Windows [#30788](https://github.com/docker/docker/pull/30788)
* Fix `docker plugin install` prompt to accept "enter" for the "N" default [#30769](https://github.com/docker/docker/pull/30769)
+ Add `truncate` function for Go templates [#30484](https://github.com/docker/docker/pull/30484)
* Support expanded syntax of ports in `stack deploy` [#30476](https://github.com/docker/docker/pull/30476)
* Support expanded syntax of mounts in `stack deploy` [#30597](https://github.com/docker/docker/pull/30597) [#31795](https://github.com/docker/docker/pull/31795)
+ Add `--add-host` for docker build [#30383](https://github.com/docker/docker/pull/30383)
+ Add `.CreatedAt` placeholder for `docker network ls --format` [#29900](https://github.com/docker/docker/pull/29900)
* Update order of `--secret-rm` and `--secret-add` [#29802](https://github.com/docker/docker/pull/29802)
+ Add `--filter enabled=true` for `docker plugin ls` [#28627](https://github.com/docker/docker/pull/28627)
+ Add `--format` to `docker service ls` [#28199](https://github.com/docker/docker/pull/28199)
+ Add `publish` and `expose` filter for `docker ps --filter` [#27557](https://github.com/docker/docker/pull/27557)
* Support multiple service IDs on `docker service ps` [#25234](https://github.com/docker/docker/pull/25234)
+ Allow swarm join with `--availability=drain` [#24993](https://github.com/docker/docker/pull/24993)
* Docker inspect now shows "docker-default" when AppArmor is enabled and no other profile was defined [#27083](https://github.com/docker/docker/pull/27083)

#### Logging

+ Implement optional ring buffer for container logs [#28762](https://github.com/docker/docker/pull/28762)
+ Add `--log-opt awslogs-create-group=<true|false>` for awslogs (CloudWatch) to support creation of log groups as needed [#29504](https://github.com/docker/docker/pull/29504)
- Fix segfault when using the gcplogs logging driver with a "static" binary [#29478](https://github.com/docker/docker/pull/29478)


#### Networking

* Check parameter `--ip`, `--ip6` and `--link-local-ip` in `docker network connect` [#30807](https://github.com/docker/docker/pull/30807)
+ Added support for `dns-search` [#30117](https://github.com/docker/docker/pull/30117)
+ Added --verbose option for docker network inspect to show task details from all swarm nodes [#31710](https://github.com/docker/docker/pull/31710)
* Clear stale datapath encryption states when joining the cluster [docker/libnetwork#1354](https://github.com/docker/libnetwork/pull/1354)
+ Ensure iptables initialization only happens once [docker/libnetwork#1676](https://github.com/docker/libnetwork/pull/1676)
* Fix bad order of iptables filter rules [docker/libnetwork#961](https://github.com/docker/libnetwork/pull/961)
+ Add anonymous container alias to service record on attachable network [docker/libnetwork#1651](https://github.com/docker/libnetwork/pull/1651)
+ Support for `com.docker.network.container_interface_prefix` driver label [docker/libnetwork#1667](https://github.com/docker/libnetwork/pull/1667)
+ Improve network list performance by omitting network details that are not used [#30673](https://github.com/docker/docker/pull/30673)

#### Runtime

* Handle paused container when restoring without live-restore set [#31704](https://github.com/docker/docker/pull/31704)
- Do not allow sub second in healthcheck options in Dockerfile [#31177](https://github.com/docker/docker/pull/31177)
* Support name and id prefix in `secret update` [#30856](https://github.com/docker/docker/pull/30856)
* Use binary frame for websocket attach endpoint [#30460](https://github.com/docker/docker/pull/30460)
* Fix linux mount calls not applying propagation type changes [#30416](https://github.com/docker/docker/pull/30416)
* Fix ExecIds leak on failed `exec -i` [#30340](https://github.com/docker/docker/pull/30340)
* Prune named but untagged images if `danglingOnly=true` [#30330](https://github.com/docker/docker/pull/30330)
+ Add daemon flag to set `no_new_priv` as default for unprivileged containers [#29984](https://github.com/docker/docker/pull/29984)
+ Add daemon option `--default-shm-size` [#29692](https://github.com/docker/docker/pull/29692)
+ Support registry mirror config reload [#29650](https://github.com/docker/docker/pull/29650)
- Ignore the daemon log config when building images [#29552](https://github.com/docker/docker/pull/29552)
* Move secret name or ID prefix resolving from client to daemon [#29218](https://github.com/docker/docker/pull/29218)
+ Allow adding rules to `cgroup devices.allow` on container create/run [#22563](https://github.com/docker/docker/pull/22563)
- Fix `cpu.cfs_quota_us` being reset when running `systemd daemon-reload` [#31736](https://github.com/docker/docker/pull/31736)

#### Swarm Mode

+ Topology-aware scheduling [#30725](https://github.com/docker/docker/pull/30725)
+ Automatic service rollback on failure [#31108](https://github.com/docker/docker/pull/31108)
+ Worker and manager on the same node are now connected through a UNIX socket [docker/swarmkit#1828](https://github.com/docker/swarmkit/pull/1828), [docker/swarmkit#1850](https://github.com/docker/swarmkit/pull/1850), [docker/swarmkit#1851](https://github.com/docker/swarmkit/pull/1851)
* Improve raft transport package [docker/swarmkit#1748](https://github.com/docker/swarmkit/pull/1748)
* No automatic manager shutdown on demotion/removal [docker/swarmkit#1829](https://github.com/docker/swarmkit/pull/1829)
* Use TransferLeadership to make leader demotion safer [docker/swarmkit#1939](https://github.com/docker/swarmkit/pull/1939)
* Decrease default monitoring period [docker/swarmkit#1967](https://github.com/docker/swarmkit/pull/1967)
+ Add Service logs formatting [#31672](https://github.com/docker/docker/pull/31672)
* Fix service logs API to be able to specify stream [#31313](https://github.com/docker/docker/pull/31313)
+ Add `--stop-signal` for `service create` and `service update` [#30754](https://github.com/docker/docker/pull/30754)
+ Add `--read-only` for `service create` and `service update` [#30162](https://github.com/docker/docker/pull/30162)
+ Renew the context after communicating with the registry [#31586](https://github.com/docker/docker/pull/31586)
+ (experimental) Add `--tail` and `--since` options to `docker service logs` [#31500](https://github.com/docker/docker/pull/31500)
+ (experimental) Add `--no-task-ids` and `--no-trunc` options to `docker service logs` [#31672](https://github.com/docker/docker/pull/31672)

#### Windows

* Block pulling Windows images on non-Windows daemons [#29001](https://github.com/docker/docker/pull/29001)
<|MERGE_RESOLUTION|>--- conflicted
+++ resolved
@@ -29,7 +29,6 @@
 > `sudo apt install docker-ce docker-ce-cli containerd.io`. See the install instructions
 > for the corresponding linux distro for details.
 
-<<<<<<< HEAD
 ## 18.09.2
 
 2019-02-11
@@ -38,10 +37,8 @@
 * Update `runc` to address a critical vulnerability that allows specially-crafted containers to gain administrative privileges on the host. [CVE-2019-5736](https://cve.mitre.org/cgi-bin/cvename.cgi?name=CVE-2019-5736)
 * Ubuntu 14.04 customers using a 3.13 kernel will need to upgrade to a supported Ubuntu 4.x kernel
 
-# 18.09.1
-=======
 ## 18.09.1
->>>>>>> da4ef309
+
 
 2019-01-09
 
