<!-- relative link basehrefs -->
{% if page.path contains "index.md" %}
{% capture basehref %}{{ page.url }}{% endcapture %}
{% else %}
{% assign crumbs = page.url | split: '/' %}
{% assign stoppingpoint = crumbs | size | minus: 1 %}
{% for crumb in crumbs %}
{% if forloop.index == stoppingpoint %}
{% capture basehref %}{{basehref}}{{ crumb }}/{% endcapture %}
{% break %}
{% else %}
{% capture basehref %}{{basehref}}{{ crumb }}/{% endcapture %}
{% endif %}
{% endfor %}
{% endif %}
<!-- Logic for feedback CC'ing -->
{% if page.assignee %}{% assign assignee=page.assignee%}{% else %}{% assign assignee=page.defaultassignee%}{% endif %}
<!-- Logic for 'edit this button' -->
{% assign edit_url = "https://github.com/docker/docker.github.io/edit/master/" | append: page.path %}
{% for entry in site.data.not_edited_here.overrides %}
	{% if page.url contains entry.path %}
    {% if entry.source %}{% assign edit_url = entry.source %}{% else %}{% assign edit_url = "" %}{% endif %}
		{% break %}
	{% endif %}
{% endfor %}

<!-- End of logic for 'edit this button' -->
<!DOCTYPE html>
<html class="js flexbox flexboxlegacy canvas canvastext webgl no-touch geolocation postmessage websqldatabase indexeddb hashchange history draganddrop websockets rgba hsla multiplebgs backgroundsize borderimage borderradius boxshadow textshadow opacity cssanimations csscolumns cssgradients cssreflections csstransforms no-csstransforms3d csstransitions fontface no-generatedcontent video audio localstorage sessionstorage webworkers applicationcache svg inlinesvg smil svgclippaths retina-display is_not_retina chrome version webkit" lang="en">
<head>
<base href="{{ basehref }}"/>
<meta http-equiv="Content-Type" content="text/html; charset=UTF-8">
<style type="text/css">
@charset "UTF-8";
[ng\:cloak], [ng-cloak], [data-ng-cloak], [x-ng-cloak], .ng-cloak, .x-ng-cloak, .ng-hide:not(.ng-hide-animate) {
	display: none !important;
}
ng\:form {
	display: block;
}
div#autocompleteContainer {
    background: #fff;
    border: 1px solid #ccc;
    /* float: left; */
    padding: 21px 0 30px 0;
    margin: 10px 0 0 0;
    position: absolute;
		-webkit-transition: all 0.5s;
  	-moz-transition: all 0.5s;
  	-o-transition: all 0.5s;
  	transition: all 0.5s;
}
</style>
<script async="" defer="" src="//survey.g.doubleclick.net/async_survey?site=k6svi4faiclrdpi5eax4n23dzy"></script>
<script type="text/javascript">
  !function(){var analytics=window.analytics=window.analytics||[];if(!analytics.initialize)if(analytics.invoked)window.console&&console.error&&console.error("Segment snippet included twice.");else{analytics.invoked=!0;analytics.methods=["trackSubmit","trackClick","trackLink","trackForm","pageview","identify","reset","group","track","ready","alias","debug","page","once","off","on"];analytics.factory=function(t){return function(){var e=Array.prototype.slice.call(arguments);e.unshift(t);analytics.push(e);return analytics}};for(var t=0;t<analytics.methods.length;t++){var e=analytics.methods[t];analytics[e]=analytics.factory(e)}analytics.load=function(t){var e=document.createElement("script");e.type="text/javascript";e.async=!0;e.src=("https:"===document.location.protocol?"https://":"http://")+"cdn.segment.com/analytics.js/v1/"+t+"/analytics.min.js";var n=document.getElementsByTagName("script")[0];n.parentNode.insertBefore(e,n)};analytics.SNIPPET_VERSION="4.0.0";
  analytics.load("IWj9D0UpZHZdZUZX9jl98PcpBFWBnBMy");
  analytics.page();
  }}();
</script>
{% if site.GH_ENV == "gh_pages" %}<meta name="robots" content="noindex">{% endif %}
<meta property="og:type" content="website">
<meta property="og:updated_time" content="{% if page.date %}{{ page.date | date_to_xmlschema }}{% else %}{{ site.time | date_to_xmlschema }}{% endif %}">
<meta property="og:image" content="https://www.docker.com/sites/default/files/social/docker-facebook-share.png">
<meta name="twitter:card" content="summary_large_image">
<meta name="twitter:site" content="@docker_docs">
<meta name="twitter:url" content="https://twitter.com/docker_docs">
<meta name="twitter:title" content="{{ page.title }}">
<meta name="twitter:image:src" content="https://www.docker.com/sites/default/files/social/docker-twitter-share.png">
<meta property="article:published_time" content="{% if page.date %}{{ page.date | date_to_xmlschema }}{% else %}{{ site.time | date_to_xmlschema }}{% endif %}">
<meta name="viewport" content="width=device-width, initial-scale=1.0">
<meta name="keywords" content="{% if page.keywords %}{{ page.keywords }}{% else %}docker, docker open source, docker platform, distributed applications, microservices, containers, docker containers, docker software, docker virtualization{% endif %}">
<<<<<<< HEAD
<!-- <link rel="manifest" href="/favicons/manifest.json"> -->
<!-- <link rel="stylesheet" href="/css/documentation.css"> -->
<link rel="stylesheet" href="/css/font-awesome.min.css">
<link rel="stylesheet" href="/css/bootstrap.min.css">
<link rel="stylesheet" href="/css/main.css">
<!-- temp css will be removed -->
<link rel="stylesheet" href="/css/temp.css">
=======
<link rel="apple-touch-icon" sizes="57x57" href="/favicons/apple-touch-icon-57x57.png">
<link rel="apple-touch-icon" sizes="60x60" href="/favicons/apple-touch-icon-60x60.png">
<link rel="apple-touch-icon" sizes="72x72" href="/favicons/apple-touch-icon-72x72.png">
<link rel="apple-touch-icon" sizes="76x76" href="/favicons/apple-touch-icon-76x76.png">
<link rel="apple-touch-icon" sizes="114x114" href="/favicons/apple-touch-icon-114x114.png">
<link rel="apple-touch-icon" sizes="120x120" href="/favicons/apple-touch-icon-120x120.png">
<link rel="icon" type="image/png" href="/favicons/favicon-32x32.png" sizes="32x32">
<link rel="icon" type="image/png" href="/favicons/favicon-96x96.png" sizes="96x96">
<link rel="icon" type="image/png" href="/favicons/favicon-16x16.png" sizes="16x16">
<link rel="manifest" href="/favicons/manifest.json">
<meta name="msapplication-TileColor" content="#da532c">
<meta name="theme-color" content="#ffffff">
<link rel="stylesheet" href="/css/allcss.css">
<link rel="stylesheet" href="/css/app2.css">
<link rel="stylesheet" href="/css/responsive.css">
<link rel="stylesheet" href="/css/p2p.css">
<link rel="stylesheet" href="/css/mobile_responsive.css">
<link rel="stylesheet" href="/css/temporary.css">
<link rel="stylesheet" href="/css/hopscotch.css">
<link rel="stylesheet" href="/css/documentation.css">
<script async="" src="/js/modernizr.min.js"></script>
<meta class="foundation-data-attribute-namespace">
<meta class="foundation-mq-xxlarge">
<meta class="foundation-mq-xlarge-only">
<meta class="foundation-mq-xlarge">
<meta class="foundation-mq-large-only">
<meta class="foundation-mq-large">
<meta class="foundation-mq-medium-only">
<meta class="foundation-mq-medium">
<meta class="foundation-mq-small-only">
<meta class="foundation-mq-small">
<style></style>
<meta class="foundation-mq-topbar">
<link id="mktoForms2BaseStyle" rel="stylesheet" type="text/css" href="/css/forms2.css">
<link id="mktoForms2ThemeStyle" rel="stylesheet" type="text/css" href="/css/forms2-theme-simple.css">
>>>>>>> 429cb1ca
{% seo %}
{% if page.hide_from_sitemap %}<meta name="robots" content="noindex" />{% endif %}
</head>
<body class="html front not-logged-in no-sidebars page-node page-node- page-node-1 node-type-front-page path-docker ng-scope short retina-display all_loaded" ng-app="Docker" ng-controller="DockerController" style="">
<<<<<<< HEAD
		<header>
			{% if page.landing == true %}{% include global-header.html %}{% endif %}
			{% include header.html %}
		</header>

	<div id="wrapper">
		<main class="main" id="page-content-wrapper">
			<div class="container-fluid">
				<div class="row">
					<div class="col-sm-3 col-md-2 sidebar collapse">
						{% include side-menu.html %}
					</div>
					<div class="col-sm-9 col-sm-offset-3 col-md-10 col-md-offset-2 content">
						<section class="section" id="DocumentationText">
							{% if page.title %}
							<h1>{{ page.title }}</h1>{% endif %} {% if page.advisory %}
							<blockquote style="border-left: 6px solid #FFD601; background: -webkit-gradient(linear, left top, left bottom, from(#FBFCFC), to(#EBEDEF));">{{ site.data.advisories.texts[page.advisory] | markdownify }}</blockquote>{% endif %} {% unless page.tree == false %}{% include read_time.html %}{% endunless %} {{ content }} {% if page.noratings != true %}
							<div style="text-align: center; margin-top: 50px">
								<img src="/images/chat.png" alt="chat icon" style="margin-right: 10px">
								<b>Feedback?</b> Suggestions? Can't find something in the docs?<br/> {% if edit_url != "" %}
								<a href="https://github.com/docker/docker.github.io/edit/master/{{ page.path }}" class="nomunge">Edit this page</a> <span style="color:#D8E0E0">&#9679;</span> {% endif %}
								<a href="https://github.com/docker/docker.github.io/issues/new?title=Feedback for: {{ page.path }}&assignee={% if page.assignee %}{{ page.assignee }}{% else %}{{ page.defaultassignee }}{% endif %}&body=File: [{{ page.path }}](https://docs.docker.com{{ page.url }})"
												class="nomunge">Request docs changes</a> <span style="color:#D8E0E0">&#9679;</span> <a href="https://www.docker.com/docker-support-services">Get support</a> <br />Rate this page:
=======
<div class="off-canvas-wrap" data-offcanvas="" style="min-height: 548px;">
  <div class="inner-wrap"> <a class="left-off-canvas-toggle" href="/#">
    <svg version="1.1" id="Layer_1" xmlns="http://www.w3.org/2000/svg" xmlns:xlink="http://www.w3.org/1999/xlink" x="0px" y="0px" width="35px" height="35px" viewBox="0 0 35 35" enable-background="new 0 0 35 35" xml:space="preserve">
      <path fill="#fff" d="M30.583,9.328c0,0.752-0.539,1.362-1.203,1.362H5.113c-0.664,0-1.203-0.61-1.203-1.362l0,0
		c0-0.752,0.539-1.362,1.203-1.362H29.38C30.045,7.966,30.583,8.576,30.583,9.328L30.583,9.328z"></path>
      <path fill="#fff" d="M30.583,17.09c0,0.752-0.539,1.362-1.203,1.362H5.113c-0.664,0-1.203-0.61-1.203-1.362l0,0
		c0-0.752,0.539-1.362,1.203-1.362H29.38C30.045,15.728,30.583,16.338,30.583,17.09L30.583,17.09z"></path>
      <path fill="#fff" d="M30.583,24.387c0,0.752-0.539,1.362-1.203,1.362H5.113c-0.664,0-1.203-0.61-1.203-1.362l0,0
		c0-0.752,0.539-1.362,1.203-1.362H29.38C30.045,23.025,30.583,23.635,30.583,24.387L30.583,24.387z"></path>
    </svg>
    </a>
    <header class="main-header">
      <div class="top-right-bg"></div>
      <div class="container">
        <div class="row">
          <div class="col-xs-2"> <a href="https://dockercon.smarteventscloud.com/portal/newreg.ww"><img class="logo" src="/images/dockercon-17.png"></a> </div>
          <div class="col-xs-10">
            <ul class="nav-global">
              <li class="first leaf menu-mlid-603"><a href="/" target="_blank">Docs</a></li>
              <li class="leaf menu-mlid-1997"><a href="https://www.docker.com/community/events">Events</a></li>
              <li class="leaf menu-mlid-1998"><a href="https://www.docker.com/docker-community">Community</a></li>
              <li class="leaf menu-mlid-1999"><a href="https://www.docker.com/docker-support-services">Support</a></li>
              <li class="leaf menu-mlid-402"><a href="https://training.docker.com/" target="_blank">Training</a></li>
              <li class="leaf menu-mlid-2000"><a href="https://www.docker.com/partners/partner-program">Partners</a></li>
              <li class="leaf menu-mlid-602"><a href="https://blog.docker.com/" target="_blank">Blog</a></li>
              <li class="leaf menu-mlid-2001"><a href="https://id.docker.com/login/" target="_blank">Log-In</a></li>
              <li class="last leaf menu-mlid-2002"><a href="https://cloud.docker.com/" target="_blank">Sign-up</a></li>
            </ul>
            <ul class="nav-main">
              <li class="first leaf menu-mlid-398"><a href="https://www.docker.com/what-docker">What is Docker?</a></li>
              <li class="expanded menu-mlid-1059 has-submenu"><a href="https://www.docker.com/enterprise">Solutions</a>
                <ul class="nav-main">
                  <li class="first leaf menu-mlid-1064"><a href="https://www.docker.com/enterprise">Solutions</a></li>
                  <li class="leaf menu-mlid-2365"><a href="https://www.docker.com/enterprise">Overview</a></li>
                  <li class="collapsed menu-mlid-993"><a href="https://www.docker.com/use-cases">Use Cases</a></li>
                  <li class="leaf menu-mlid-1034"><a href="https://www.docker.com/customers">Customers</a></li>
                  <li class="leaf menu-mlid-1587"><a href="https://www.docker.com/industry-government">For Government</a></li>
                  <li class="last collapsed menu-mlid-985"><a href="https://www.docker.com/products/resources">Resources</a></li>
                </ul>
              </li>
              <li class="leaf menu-mlid-954"><a href="https://www.docker.com/products/overview">Get Docker</a></li>
              <li class="leaf menu-mlid-1055"><a href="https://www.docker.com/pricing">Pricing</a></li>
              <li class="leaf menu-mlid-2005 double-navstyle secondlast"><a href="https://www.docker.com/technologies/overview">Open Source</a></li>
              <li class="last expanded menu-mlid-397 has-submenu"><a href="https://www.docker.com/company">Company</a>
                <ul class="nav-main">
                  <li class="first leaf menu-mlid-698"><a href="https://www.docker.com/company">Company</a></li>
                  <li class="leaf menu-mlid-2366"><a href="https://www.docker.com/company">Overview</a></li>
                  <li class="leaf menu-mlid-622"><a href="https://www.docker.com/careers">Careers</a></li>
                  <li class="last leaf menu-mlid-1086"><a href="https://www.docker.com/company/news-and-press">News &amp; Press</a></li>
                </ul>
              </li>
            </ul>
          </div>
        </div>
      </div>
    </header>
    <aside class="left-off-canvas-menu">
      <ul class="off-canvas-list">
        <li class="first leaf menu-mlid-398"><a href="https://www.docker.com/what-docker">What is Docker?</a></li>
        <li class="expanded menu-mlid-1059 has-submenu"><a href="https://www.docker.com/enterprise">Solutions</a>
          <ul class="left-submenu">
            <li class="back"><a href="/#">Back</a></li>
            <li class="first leaf menu-mlid-1064"><a href="https://www.docker.com/enterprise">Solutions</a></li>
            <li class="leaf menu-mlid-2365"><a href="https://www.docker.com/enterprise">Overview</a></li>
            <li class="collapsed menu-mlid-993"><a href="https://www.docker.com/use-cases">Use Cases</a></li>
            <li class="leaf menu-mlid-1034"><a href="https://www.docker.com/customers">Customers</a></li>
            <li class="leaf menu-mlid-1587"><a href="https://www.docker.com/industry-government">For Government</a></li>
            <li class="last collapsed menu-mlid-985"><a href="https://www.docker.com/products/resources">Resources</a></li>
          </ul>
        </li>
        <li class="leaf menu-mlid-954"><a href="https://www.docker.com/products/overview">Get Docker</a></li>
        <li class="leaf menu-mlid-1055"><a href="https://www.docker.com/pricing">Pricing</a></li>
        <li class="leaf menu-mlid-2005 double-navstyle secondlast"><a href="https://www.docker.com/technologies/overview">Open Source</a></li>
        <li class="last expanded menu-mlid-397 has-submenu"><a href="https://www.docker.com/company">Company</a>
          <ul class="left-submenu">
            <li class="back"><a href="/#">Back</a></li>
            <li class="first leaf menu-mlid-698"><a href="https://www.docker.com/company">Company</a></li>
            <li class="leaf menu-mlid-2366"><a href="https://www.docker.com/company">Overview</a></li>
            <li class="leaf menu-mlid-622"><a href="https://www.docker.com/careers">Careers</a></li>
            <li class="last leaf menu-mlid-1086"><a href="https://www.docker.com/company/news-and-press">News &amp; Press</a></li>
          </ul>
        </li>
      </ul>
      <ul class="nav-global-off-canvas">
        <li class="first leaf menu-mlid-603"><a href="/" target="_blank">Docs</a></li>
        <li class="leaf menu-mlid-1997"><a href="https://www.docker.com/community/events">Events</a></li>
        <li class="leaf menu-mlid-1998"><a href="https://www.docker.com/docker-community">Community</a></li>
        <li class="leaf menu-mlid-1999"><a href="https://www.docker.com/docker-support-services">Support</a></li>
        <li class="leaf menu-mlid-402"><a href="https://training.docker.com/" target="_blank">Training</a></li>
        <li class="leaf menu-mlid-2000"><a href="https://www.docker.com/partners/partner-program">Partners</a></li>
        <li class="leaf menu-mlid-602"><a href="https://blog.docker.com/" target="_blank">Blog</a></li>
        <li class="leaf menu-mlid-2001"><a href="https://id.docker.com/login/" target="_blank">Log-In</a></li>
        <li class="last leaf menu-mlid-2002"><a href="https://cloud.docker.com/" target="_blank">Sign-up</a></li>
      </ul>
    </aside>
    <div class="dockercon16">
      <section class="title_section darkblue"> </section>
			<div id="top-nav-container" class="col-xs-12" style="background-color: #254356">
					<!-- tabs -->
					<ul id="top-nav" class="tabs col-xs-12 col-sm-10 col-md-10">
						{% include treebuilder.html %}
					</ul>
					<div id="start-tour-container" class="hidden-xs col-sm-2 col-md-2"><div id="start-tour">Tour our new<br />navigation!</div></div>
			</div>
      <div class="" ng-non-bindable>
        <div class="container-fluid">
          <div class="row">
            <div class="col-xs-12 col-sm-3 col-md-2 col-xl-2 docsidebarnav_section">
              <div class="region region-hero-sub"><ul id="left-nav" class="nav-sub">
               {% if page.tree == false %}
                  <li class="leaf"><a href="/">Back to the index</a></li>
               {% else %}
								  {{ leftnav }}
               {% endif %}
							</ul>
              </div>
            </div>
            <div id="main-content" class="col-xs-12 col-sm-9 col-md-8 col-xl-9">
              <section class="section" id="DocumentationText">
								{% if page.title %}<h1>{{ page.title }}</h1>{% endif %}
								{% if page.advisory %}<blockquote style="border-left: 6px solid #FFD601; background: -webkit-gradient(linear, left top, left bottom, from(#FBFCFC), to(#EBEDEF));">{{ site.data.advisories.texts[page.advisory] | markdownify }}</blockquote>{% endif %}
              {% unless page.tree == false %}{% include read_time.html %}{% endunless %}
							{{ content }}
							{% if page.noratings != true %}
							<div style="text-align: center; margin-top: 50px">
								<img src="/images/chat.png" alt="chat icon" style="margin-right: 10px">
								<b>Feedback?</b> Suggestions? Can't find something in the docs?<br/>
                {% if edit_url != "" %}
							    <a href="https://github.com/docker/docker.github.io/edit/master/{{ page.path }}" class="nomunge">Edit this page</a> <span style="color:#D8E0E0">&#9679;</span>
                {% endif %}
								<a href="https://github.com/docker/docker.github.io/issues/new?title=Feedback for: {{ page.path }}&assignee={{ assignee }}&body=File: [{{ page.path }}](https://docs.docker.com{{ page.url }}), CC: @{{ assignee }}" class="nomunge">Request docs changes</a> <span style="color:#D8E0E0">&#9679;</span>  <a href="https://www.docker.com/docker-support-services">Get support</a> <br />Rate this page:
>>>>>>> 429cb1ca
								<div id="pd_rating_holder_8453675"></div>
								<script type="text/javascript">
									PDRTJS_settings_8453675 = {
										"id": "8453675",
										"unique_id": "{{ page.path }}",
										"title": "{{ page.title }}",
										"permalink": "https://github.com/docker/docker.github.io/blob/master/{{ page.path }}"
									};
									(function(d, c, j) {
										if (!document.getElementById(j)) {
											var pd = d.createElement(c),
												s;
											pd.id = j;
											pd.src = ('https:' == document.location.protocol) ? 'https://polldaddy.com/js/rating/rating.js' : 'http://i0.poll.fm/js/rating/rating.js';
											s = document.getElementsByTagName(c)[0];
											s.parentNode.insertBefore(pd, s);
										}
									}(document, 'script', 'pd-rating-js'));
								</script>
							</div>
							{% endif %}
<<<<<<< HEAD
						</section>
=======
			       </section>

						 <script language="javascript">
						 var x = document.links.length;
						 var baseHref = document.getElementsByTagName('base')[0].href
						 for (i = 0; i < x; i++) {
							 var munged = false;
						   var thisHREF = document.links[i].href;
							 var originalURL = "{{ page.url }}";
							 if (thisHREF.indexOf(baseHref + "#") > -1)
							 {
								 // hash fix
								 //console.log('BEFORE: base:',baseHref,'thisHREF:',thisHREF,'originalURL:',originalURL);
								 thisHREF = originalURL + thisHREF.replace(baseHref,"");
								 //console.log('AFTER: base:',baseHref,'thisHREF:',thisHREF,'originalURL:',originalURL);
							 }
						   if ((thisHREF.indexOf(window.location.hostname) > -1 || thisHREF.indexOf('http') == -1) && document.links[i].className.indexOf("nomunge")<0)
							 {
								munged = true;
								thisHREF = thisHREF.replace(".md","/").replace("/index/","/");
								document.links[i].setAttribute('href', thisHREF);
							 }
						 }
						 </script>
            </div>
						<div class="hidden-xs hidden-sm col-md-2 col-xl-1 right_column_section">
                <section class="section" id="RightColumnSection">
						    <span class="title_section">
									<div id="search-div">
								  	<form class="search-form form-inline ng-pristine ng-valid" id="searchForm" action="/search/">
											<input class="search-field form-control ds-input" id="st-search-input" value="" name="q" placeholder="Search the docs" type="search" autocomplete="off" spellcheck="false" dir="auto" style="position: relative; vertical-align: top;">
											<div id="autocompleteContainer">
			                	<div id="autocompleteResults"></div>
			                </div>
								      <button type="submit" class="search-submit btn btn-default">Search</button>
								    </form>
								  </div>
						    </span>
								<div id="feedback-links">
									<ul>
										{% if edit_url != "" %}<li><a href="{{ edit_url }}">&#9998;&nbsp;Edit this page</a></li>{% endif %}
  									<li><a href="https://github.com/docker/docker.github.io/issues/new?title=Feedback for: {{ page.path }}&assignee={{ assignee }}&body=File: [{{ page.path }}](https://docs.docker.com{{ page.url }}), CC: @{{ assignee }}" class="nomunge">&#10003;&nbsp;Request docs changes</a></li>
  									<li><a href="https://www.docker.com/docker-support-services">&#x0003F;&nbsp;Get support</a></li>
  								</ul>
								</div>
								{% unless page.notoc %}
								{% assign my_min = page.toc_min | default: site.toc_min | default: 2 %}
								{% assign my_max = page.toc_max | default: site.toc_max | default: 3 %}
								{% assign my_name = page.url | default: "unnamed" %}
								<div id="side-toc"><div id="side-toc-title">On this page:</div><div id="side-toc-contents">{% include toc_pure_liquid.html html=content sanitize=true class="inline_toc" id="my_toc" toc_min=my_min toc_max=my_max page_name=my_name %}</div></div>
								{% endunless %}
                </section>
            </div>
          </div>
        </div>
      </div>
      <a class="exit-off-canvas"><i class="footer_mobypadding"> </i></a> </div>
  </div>
  <div class="moby_footer"> <i class="bar"></i> <i class="moby"></i> </div>
  <footer class="main_footer">
    <div class="container">
      <div class="top_footer">
        <div class="row">
          <div class="col-xs-12 col-sm-5 col-md-5 col-sm-push-3 col-md-push-3">
            <h6>Connect</h6>
            <p>Subscribe to our newsletter</p>
            <div class=" newsletter">
              <script src="/js/forms2.min.js"></script>
              <form id="mktoForm_1038" class="ng-pristine ng-valid mktoForm mktoHasWidth mktoLayoutLeft" novalidate style="font-family: Helvetica, Arial, sans-serif; font-size: 13px; color: rgb(51, 51, 51); width: 271px;">
                <style type="text/css">
.mktoForm .mktoButtonWrap.mktoSimple .mktoButton {
color:#fff;
border:1px solid #75ae4c;
padding:0.4em 1em;
font-size:1em;
background-color:#99c47c;
background-image: -webkit-gradient(linear, left top, left bottom, from(#99c47c), to(#75ae4c));
background-image: -webkit-linear-gradient(top, #99c47c, #75ae4c);
background-image: -moz-linear-gradient(top, #99c47c, #75ae4c);
background-image: linear-gradient(to bottom, #99c47c, #75ae4c);
}
.mktoForm .mktoButtonWrap.mktoSimple .mktoButton:hover {
border:1px solid #447f19;
}
.mktoForm .mktoButtonWrap.mktoSimple .mktoButton:focus {
outline:none;
border:1px solid #447f19;
}
.mktoForm .mktoButtonWrap.mktoSimple .mktoButton:active{
background-color:#75ae4c;
background-image: -webkit-gradient(linear, left top, left bottom, from(#75ae4c), to(#99c47c));
background-image: -webkit-linear-gradient(top, #75ae4c, #99c47c);
background-image: -moz-linear-gradient(top, #75ae4c, #99c47c);
background-image: linear-gradient(to bottom, #75ae4c, #99c47c);
}
</style>
  </form>
              <script>
							MktoForms2.loadForm("//app-sj05.marketo.com", "929-FJL-178", 1038, function(form) {
								form.onSuccess(function(values, followUpUrl) {
									location.href = "https://www.docker.com/thank-you-subscribing-docker-weekly";
									return false;
								});
							});
							MktoForms2.whenReady(function(form){
>>>>>>> 429cb1ca

						<script language="javascript">
							var x = document.links.length;
							var baseHref = document.getElementsByTagName('base')[0].href
							for (i = 0; i < x; i++) {
								var munged = false;
								var thisHREF = document.links[i].href;
								var originalURL = "{{ page.url }}";
								if (thisHREF.indexOf(baseHref + "#") > -1) {
									// hash fix
									//console.log('BEFORE: base:',baseHref,'thisHREF:',thisHREF,'originalURL:',originalURL);
									thisHREF = originalURL + thisHREF.replace(baseHref, "");
									//console.log('AFTER: base:',baseHref,'thisHREF:',thisHREF,'originalURL:',originalURL);
								}
								if ((thisHREF.indexOf(window.location.hostname) > -1 || thisHREF.indexOf('http') == -1) && document.links[i].className.indexOf("nomunge") < 0) {
									munged = true;
									thisHREF = thisHREF.replace(".md", "/").replace("/index/", "/");
									document.links[i].setAttribute('href', thisHREF);
								}
							}
						</script>
<<<<<<< HEAD
					</div>

					<div id="sidebar-wrapper">
						 <div class="toc-nav">
						<section class="section" id="RightColumnSection">
							<div id="feedback-links">
								<ul>
									{% if edit_url != "" %}
									<li><a href="{{ edit_url }}">&#9998;&nbsp;Edit this page</a></li>{% endif %}
									<li><a href="https://github.com/docker/docker.github.io/issues/new?title=Feedback for: {{ page.path }}&assignee={% if page.assignee %}{{ page.assignee }}{% else %}{{ page.defaultassignee }}{% endif %}&body=File: [{{ page.path }}](https://docs.docker.com{{ page.url }})"
														class="nomunge">&#10003;&nbsp;Request docs changes</a></li>
									<li><a href="https://www.docker.com/docker-support-services">&#x0003F;&nbsp;Get support</a></li>
								</ul>
							</div>
							<div class="toggle-mode">
							    <div class="icon">
							        <i class="fa fa-sun-o" aria-hidden="true"></i>
							    </div>
							    <div class="toggle-switch">
							      <label class="switch">
										    <input type="checkbox" id="switch-style">
										    <div class="slider round"></div>
										</label>
							    </div>
							    <div class="icon">
							        <i class="fa fa-moon-o" aria-hidden="true"></i>
							    </div>
							</div>
							{% unless page.notoc %} {% assign my_min = page.toc_min | default: site.toc_min | default: 2 %} {% assign my_max = page.toc_max | default: site.toc_max | default: 3 %} {% assign my_name = page.url | default: "unnamed" %}
							<div id="side-toc">
								<div id="side-toc-title">On this page:</div>
								<div id="side-toc-contents">{% include toc_pure_liquid.html html=content sanitize=true class="inline_toc" id="my_toc" toc_min=my_min toc_max=my_max page_name=my_name %}</div>
							</div>
							{% endunless %}
						</section>
					</div>
				</div>
			</div>
			</div>

	</div>
	</main>

	</div>
<footer class="footer">
	{% include footer.html %}
</footer>
<link rel="stylesheet" href="/css/github.css">
<script src="/js/highlight.pack.js"></script>
<script>
	hljs.initHighlightingOnLoad();
</script>
<script async="" src="/js/anchorlinks.js"></script>
<script src="/js/jquery.js"></script>
<script async="" defer src="/js/menu.js"></script>
<script async="" src="/js/bootstrap.min.js"></script>
<script async="" defer src="/js/docs.js"></script>
=======
            </div>
            <ul class="social-icons">
              <li class="facebook"><a target="_blank" href="https://www.facebook.com/docker.run">facebook</a></li>
              <li class="google"><a target="_blank" href="https://plus.google.com/u/0/communities/108146856671494713993">google-plus</a></li>
              <li class="github"><a target="_blank" href="https://github.com/docker/docker">github</a></li>
              <li class="linkedin"><a target="_blank" href="https://www.linkedin.com/company/docker">linkedin</a></li>
              <li class="youtube"><a target="_blank" href="https://www.youtube.com/user/dockerrun">youtube</a></li>
              <li class="reddit"><a target="_blank" href="https://www.reddit.com/r/docker">reddit</a></li>
              <li class="twitter"><a target="_blank" href="https://twitter.com/docker">twitter</a></li>
              <li class="slideshare"><a target="_blank" href="http://www.slideshare.net/docker">slideshare</a></li>
            </ul>
          </div>
          <div class="col-xs-6 col-sm-3 col-md-3 col-sm-pull-5 col-md-pull-5 sm-margin-top-40">
            <h6>Docker</h6>
            <ul class="menu">
              <li class="first leaf menu-mlid-1487"><a href="/engine/getstarted/" target="_blank">Get Started</a></li>
              <li class="leaf menu-mlid-1488"><a href="/" target="_blank">Docs</a></li>
              <li class="leaf menu-mlid-1490"><a href="https://blog.docker.com/" target="_blank">Blog</a></li>
              <li class="leaf menu-mlid-1491"><a href="https://training.docker.com/" target="_blank">Training</a></li>
              <li class="last leaf menu-mlid-1492"><a href="https://www.docker.com/open-source">Open Source</a></li>
            </ul>
          </div>
          <div class="col-xs-6 col-sm-4 col-md-4 sm-margin-top-40">
            <h6>Related Links</h6>
            <ul id="cp_links">
              <li><a href="https://www.docker.com/cp/container-management-deployment">Container Management Deployment</a></li>
              <li><a href="https://www.docker.com/cp/docker-and-aws">Docker And Aws</a></li>
              <li><a href="https://www.docker.com/cp/container-management-orchestration">Container Management Orchestration</a></li>
              <li><a href="https://www.docker.com/cp/docker-and-kubernetes">Docker And Kubernetes</a></li>
              <li><a href="https://www.docker.com/cp/container-orchestration-engines">Container Orchestration Engines</a></li>
            </ul>
            <div id="block-block-5" class="block block-block"> </div>
          </div>
        </div>
      </div>
      <div class="bottom_footer">
        <div class="footer-nav">
          <div class="row">
            <div class="col-xs-12 col-sm-12 col-md-5 col-md-push-7">
              <nav class="primary-footer-sub-nav">
                <ul>
                  <li><a href="https://www.docker.com/products/docker-hub">Hub</a></li>
                  <li><a href="https://status.docker.com/">Status</a></li>
                  <li><a href="https://www.docker.com/docker-security">Security</a></li>
                  <li><a href="https://www.docker.com/legal">Legal</a></li>
                  <li><a href="https://goto.docker.com/sales-inquiry.html">Contact</a></li>
                </ul>
              </nav>
            </div>
            <div class="col-xs-12 col-sm-12 col-md-7 col-md-pull-5">
              <p>Build, Ship, Run. An open platform for distributed applications for developers and sysadmins</p>
            </div>
          </div>
        </div>
        <div class="footer-copyright">
          <p class="copyright">Copyright &copy; {{ 'now' | date: "%Y" }} Docker Inc. All rights reserved.</p>
					<p id="site-generation">Site generated {{ site.time}}.</p>
        </div>
      </div>
    </div>
  </footer>
  <link rel="stylesheet" href="/css/github.css">
  <script src="/js/highlight.pack.js"></script>
  <script>hljs.initHighlightingOnLoad();</script>
  <script src="/js/alljs.js"></script>
  <script async="" src="/js/menu.js"></script>
  <script async="" src="/js/app.js"></script>
  <script async="" src="/js/anchorlinks.js"></script>
	<script src="/js/hopscotch.js"></script>
	<script src="/js/my_first_tour.js"></script>
</div>
<div id="mktoStyleLoaded" style="display: none; border-top-color: rgb(18, 52, 86);"></div>
<form class="ng-pristine ng-valid mktoForm mktoHasWidth mktoLayoutLeft" novalidate style="font-family: Helvetica, Arial, sans-serif; font-size: 13px; color: rgb(51, 51, 51); visibility: hidden; position: absolute; top: -500px; left: -1000px; width: 1602px;">
</form>
<iframe name="mktoFormsXDIframe0.4071891359139037" id="MktoForms2XDIframe" src="/js/XDFrame.html" style="display: none;"></iframe>
<script aria-hidden="true" type="application/x-lastpass" id="hiddenlpsubmitdiv" style="display: none;"></script><script>try{(function() { for(var lastpass_iter=0; lastpass_iter < document.forms.length; lastpass_iter++){ var lastpass_f = document.forms[lastpass_iter]; if(typeof(lastpass_f.lpsubmitorig2)=="undefined"){ lastpass_f.lpsubmitorig2 = lastpass_f.submit; if (typeof(lastpass_f.lpsubmitorig2)=='object'){ continue;}lastpass_f.submit = function(){ var form=this; var customEvent = document.createEvent("Event"); customEvent.initEvent("lpCustomEvent", true, true); var d = document.getElementById("hiddenlpsubmitdiv"); if (d) {for(var i = 0; i < document.forms.length; i++){ if(document.forms[i]==form){ if (typeof(d.innerText) != 'undefined') { d.innerText=i.toString(); } else { d.textContent=i.toString(); } } } d.dispatchEvent(customEvent); }form.lpsubmitorig2(); } } }})()}catch(e){}</script>
>>>>>>> 429cb1ca
</body>
</html><|MERGE_RESOLUTION|>--- conflicted
+++ resolved
@@ -70,7 +70,6 @@
 <meta property="article:published_time" content="{% if page.date %}{{ page.date | date_to_xmlschema }}{% else %}{{ site.time | date_to_xmlschema }}{% endif %}">
 <meta name="viewport" content="width=device-width, initial-scale=1.0">
 <meta name="keywords" content="{% if page.keywords %}{{ page.keywords }}{% else %}docker, docker open source, docker platform, distributed applications, microservices, containers, docker containers, docker software, docker virtualization{% endif %}">
-<<<<<<< HEAD
 <!-- <link rel="manifest" href="/favicons/manifest.json"> -->
 <!-- <link rel="stylesheet" href="/css/documentation.css"> -->
 <link rel="stylesheet" href="/css/font-awesome.min.css">
@@ -78,48 +77,10 @@
 <link rel="stylesheet" href="/css/main.css">
 <!-- temp css will be removed -->
 <link rel="stylesheet" href="/css/temp.css">
-=======
-<link rel="apple-touch-icon" sizes="57x57" href="/favicons/apple-touch-icon-57x57.png">
-<link rel="apple-touch-icon" sizes="60x60" href="/favicons/apple-touch-icon-60x60.png">
-<link rel="apple-touch-icon" sizes="72x72" href="/favicons/apple-touch-icon-72x72.png">
-<link rel="apple-touch-icon" sizes="76x76" href="/favicons/apple-touch-icon-76x76.png">
-<link rel="apple-touch-icon" sizes="114x114" href="/favicons/apple-touch-icon-114x114.png">
-<link rel="apple-touch-icon" sizes="120x120" href="/favicons/apple-touch-icon-120x120.png">
-<link rel="icon" type="image/png" href="/favicons/favicon-32x32.png" sizes="32x32">
-<link rel="icon" type="image/png" href="/favicons/favicon-96x96.png" sizes="96x96">
-<link rel="icon" type="image/png" href="/favicons/favicon-16x16.png" sizes="16x16">
-<link rel="manifest" href="/favicons/manifest.json">
-<meta name="msapplication-TileColor" content="#da532c">
-<meta name="theme-color" content="#ffffff">
-<link rel="stylesheet" href="/css/allcss.css">
-<link rel="stylesheet" href="/css/app2.css">
-<link rel="stylesheet" href="/css/responsive.css">
-<link rel="stylesheet" href="/css/p2p.css">
-<link rel="stylesheet" href="/css/mobile_responsive.css">
-<link rel="stylesheet" href="/css/temporary.css">
-<link rel="stylesheet" href="/css/hopscotch.css">
-<link rel="stylesheet" href="/css/documentation.css">
-<script async="" src="/js/modernizr.min.js"></script>
-<meta class="foundation-data-attribute-namespace">
-<meta class="foundation-mq-xxlarge">
-<meta class="foundation-mq-xlarge-only">
-<meta class="foundation-mq-xlarge">
-<meta class="foundation-mq-large-only">
-<meta class="foundation-mq-large">
-<meta class="foundation-mq-medium-only">
-<meta class="foundation-mq-medium">
-<meta class="foundation-mq-small-only">
-<meta class="foundation-mq-small">
-<style></style>
-<meta class="foundation-mq-topbar">
-<link id="mktoForms2BaseStyle" rel="stylesheet" type="text/css" href="/css/forms2.css">
-<link id="mktoForms2ThemeStyle" rel="stylesheet" type="text/css" href="/css/forms2-theme-simple.css">
->>>>>>> 429cb1ca
 {% seo %}
 {% if page.hide_from_sitemap %}<meta name="robots" content="noindex" />{% endif %}
 </head>
 <body class="html front not-logged-in no-sidebars page-node page-node- page-node-1 node-type-front-page path-docker ng-scope short retina-display all_loaded" ng-app="Docker" ng-controller="DockerController" style="">
-<<<<<<< HEAD
 		<header>
 			{% if page.landing == true %}{% include global-header.html %}{% endif %}
 			{% include header.html %}
@@ -143,139 +104,6 @@
 								<a href="https://github.com/docker/docker.github.io/edit/master/{{ page.path }}" class="nomunge">Edit this page</a> <span style="color:#D8E0E0">&#9679;</span> {% endif %}
 								<a href="https://github.com/docker/docker.github.io/issues/new?title=Feedback for: {{ page.path }}&assignee={% if page.assignee %}{{ page.assignee }}{% else %}{{ page.defaultassignee }}{% endif %}&body=File: [{{ page.path }}](https://docs.docker.com{{ page.url }})"
 												class="nomunge">Request docs changes</a> <span style="color:#D8E0E0">&#9679;</span> <a href="https://www.docker.com/docker-support-services">Get support</a> <br />Rate this page:
-=======
-<div class="off-canvas-wrap" data-offcanvas="" style="min-height: 548px;">
-  <div class="inner-wrap"> <a class="left-off-canvas-toggle" href="/#">
-    <svg version="1.1" id="Layer_1" xmlns="http://www.w3.org/2000/svg" xmlns:xlink="http://www.w3.org/1999/xlink" x="0px" y="0px" width="35px" height="35px" viewBox="0 0 35 35" enable-background="new 0 0 35 35" xml:space="preserve">
-      <path fill="#fff" d="M30.583,9.328c0,0.752-0.539,1.362-1.203,1.362H5.113c-0.664,0-1.203-0.61-1.203-1.362l0,0
-		c0-0.752,0.539-1.362,1.203-1.362H29.38C30.045,7.966,30.583,8.576,30.583,9.328L30.583,9.328z"></path>
-      <path fill="#fff" d="M30.583,17.09c0,0.752-0.539,1.362-1.203,1.362H5.113c-0.664,0-1.203-0.61-1.203-1.362l0,0
-		c0-0.752,0.539-1.362,1.203-1.362H29.38C30.045,15.728,30.583,16.338,30.583,17.09L30.583,17.09z"></path>
-      <path fill="#fff" d="M30.583,24.387c0,0.752-0.539,1.362-1.203,1.362H5.113c-0.664,0-1.203-0.61-1.203-1.362l0,0
-		c0-0.752,0.539-1.362,1.203-1.362H29.38C30.045,23.025,30.583,23.635,30.583,24.387L30.583,24.387z"></path>
-    </svg>
-    </a>
-    <header class="main-header">
-      <div class="top-right-bg"></div>
-      <div class="container">
-        <div class="row">
-          <div class="col-xs-2"> <a href="https://dockercon.smarteventscloud.com/portal/newreg.ww"><img class="logo" src="/images/dockercon-17.png"></a> </div>
-          <div class="col-xs-10">
-            <ul class="nav-global">
-              <li class="first leaf menu-mlid-603"><a href="/" target="_blank">Docs</a></li>
-              <li class="leaf menu-mlid-1997"><a href="https://www.docker.com/community/events">Events</a></li>
-              <li class="leaf menu-mlid-1998"><a href="https://www.docker.com/docker-community">Community</a></li>
-              <li class="leaf menu-mlid-1999"><a href="https://www.docker.com/docker-support-services">Support</a></li>
-              <li class="leaf menu-mlid-402"><a href="https://training.docker.com/" target="_blank">Training</a></li>
-              <li class="leaf menu-mlid-2000"><a href="https://www.docker.com/partners/partner-program">Partners</a></li>
-              <li class="leaf menu-mlid-602"><a href="https://blog.docker.com/" target="_blank">Blog</a></li>
-              <li class="leaf menu-mlid-2001"><a href="https://id.docker.com/login/" target="_blank">Log-In</a></li>
-              <li class="last leaf menu-mlid-2002"><a href="https://cloud.docker.com/" target="_blank">Sign-up</a></li>
-            </ul>
-            <ul class="nav-main">
-              <li class="first leaf menu-mlid-398"><a href="https://www.docker.com/what-docker">What is Docker?</a></li>
-              <li class="expanded menu-mlid-1059 has-submenu"><a href="https://www.docker.com/enterprise">Solutions</a>
-                <ul class="nav-main">
-                  <li class="first leaf menu-mlid-1064"><a href="https://www.docker.com/enterprise">Solutions</a></li>
-                  <li class="leaf menu-mlid-2365"><a href="https://www.docker.com/enterprise">Overview</a></li>
-                  <li class="collapsed menu-mlid-993"><a href="https://www.docker.com/use-cases">Use Cases</a></li>
-                  <li class="leaf menu-mlid-1034"><a href="https://www.docker.com/customers">Customers</a></li>
-                  <li class="leaf menu-mlid-1587"><a href="https://www.docker.com/industry-government">For Government</a></li>
-                  <li class="last collapsed menu-mlid-985"><a href="https://www.docker.com/products/resources">Resources</a></li>
-                </ul>
-              </li>
-              <li class="leaf menu-mlid-954"><a href="https://www.docker.com/products/overview">Get Docker</a></li>
-              <li class="leaf menu-mlid-1055"><a href="https://www.docker.com/pricing">Pricing</a></li>
-              <li class="leaf menu-mlid-2005 double-navstyle secondlast"><a href="https://www.docker.com/technologies/overview">Open Source</a></li>
-              <li class="last expanded menu-mlid-397 has-submenu"><a href="https://www.docker.com/company">Company</a>
-                <ul class="nav-main">
-                  <li class="first leaf menu-mlid-698"><a href="https://www.docker.com/company">Company</a></li>
-                  <li class="leaf menu-mlid-2366"><a href="https://www.docker.com/company">Overview</a></li>
-                  <li class="leaf menu-mlid-622"><a href="https://www.docker.com/careers">Careers</a></li>
-                  <li class="last leaf menu-mlid-1086"><a href="https://www.docker.com/company/news-and-press">News &amp; Press</a></li>
-                </ul>
-              </li>
-            </ul>
-          </div>
-        </div>
-      </div>
-    </header>
-    <aside class="left-off-canvas-menu">
-      <ul class="off-canvas-list">
-        <li class="first leaf menu-mlid-398"><a href="https://www.docker.com/what-docker">What is Docker?</a></li>
-        <li class="expanded menu-mlid-1059 has-submenu"><a href="https://www.docker.com/enterprise">Solutions</a>
-          <ul class="left-submenu">
-            <li class="back"><a href="/#">Back</a></li>
-            <li class="first leaf menu-mlid-1064"><a href="https://www.docker.com/enterprise">Solutions</a></li>
-            <li class="leaf menu-mlid-2365"><a href="https://www.docker.com/enterprise">Overview</a></li>
-            <li class="collapsed menu-mlid-993"><a href="https://www.docker.com/use-cases">Use Cases</a></li>
-            <li class="leaf menu-mlid-1034"><a href="https://www.docker.com/customers">Customers</a></li>
-            <li class="leaf menu-mlid-1587"><a href="https://www.docker.com/industry-government">For Government</a></li>
-            <li class="last collapsed menu-mlid-985"><a href="https://www.docker.com/products/resources">Resources</a></li>
-          </ul>
-        </li>
-        <li class="leaf menu-mlid-954"><a href="https://www.docker.com/products/overview">Get Docker</a></li>
-        <li class="leaf menu-mlid-1055"><a href="https://www.docker.com/pricing">Pricing</a></li>
-        <li class="leaf menu-mlid-2005 double-navstyle secondlast"><a href="https://www.docker.com/technologies/overview">Open Source</a></li>
-        <li class="last expanded menu-mlid-397 has-submenu"><a href="https://www.docker.com/company">Company</a>
-          <ul class="left-submenu">
-            <li class="back"><a href="/#">Back</a></li>
-            <li class="first leaf menu-mlid-698"><a href="https://www.docker.com/company">Company</a></li>
-            <li class="leaf menu-mlid-2366"><a href="https://www.docker.com/company">Overview</a></li>
-            <li class="leaf menu-mlid-622"><a href="https://www.docker.com/careers">Careers</a></li>
-            <li class="last leaf menu-mlid-1086"><a href="https://www.docker.com/company/news-and-press">News &amp; Press</a></li>
-          </ul>
-        </li>
-      </ul>
-      <ul class="nav-global-off-canvas">
-        <li class="first leaf menu-mlid-603"><a href="/" target="_blank">Docs</a></li>
-        <li class="leaf menu-mlid-1997"><a href="https://www.docker.com/community/events">Events</a></li>
-        <li class="leaf menu-mlid-1998"><a href="https://www.docker.com/docker-community">Community</a></li>
-        <li class="leaf menu-mlid-1999"><a href="https://www.docker.com/docker-support-services">Support</a></li>
-        <li class="leaf menu-mlid-402"><a href="https://training.docker.com/" target="_blank">Training</a></li>
-        <li class="leaf menu-mlid-2000"><a href="https://www.docker.com/partners/partner-program">Partners</a></li>
-        <li class="leaf menu-mlid-602"><a href="https://blog.docker.com/" target="_blank">Blog</a></li>
-        <li class="leaf menu-mlid-2001"><a href="https://id.docker.com/login/" target="_blank">Log-In</a></li>
-        <li class="last leaf menu-mlid-2002"><a href="https://cloud.docker.com/" target="_blank">Sign-up</a></li>
-      </ul>
-    </aside>
-    <div class="dockercon16">
-      <section class="title_section darkblue"> </section>
-			<div id="top-nav-container" class="col-xs-12" style="background-color: #254356">
-					<!-- tabs -->
-					<ul id="top-nav" class="tabs col-xs-12 col-sm-10 col-md-10">
-						{% include treebuilder.html %}
-					</ul>
-					<div id="start-tour-container" class="hidden-xs col-sm-2 col-md-2"><div id="start-tour">Tour our new<br />navigation!</div></div>
-			</div>
-      <div class="" ng-non-bindable>
-        <div class="container-fluid">
-          <div class="row">
-            <div class="col-xs-12 col-sm-3 col-md-2 col-xl-2 docsidebarnav_section">
-              <div class="region region-hero-sub"><ul id="left-nav" class="nav-sub">
-               {% if page.tree == false %}
-                  <li class="leaf"><a href="/">Back to the index</a></li>
-               {% else %}
-								  {{ leftnav }}
-               {% endif %}
-							</ul>
-              </div>
-            </div>
-            <div id="main-content" class="col-xs-12 col-sm-9 col-md-8 col-xl-9">
-              <section class="section" id="DocumentationText">
-								{% if page.title %}<h1>{{ page.title }}</h1>{% endif %}
-								{% if page.advisory %}<blockquote style="border-left: 6px solid #FFD601; background: -webkit-gradient(linear, left top, left bottom, from(#FBFCFC), to(#EBEDEF));">{{ site.data.advisories.texts[page.advisory] | markdownify }}</blockquote>{% endif %}
-              {% unless page.tree == false %}{% include read_time.html %}{% endunless %}
-							{{ content }}
-							{% if page.noratings != true %}
-							<div style="text-align: center; margin-top: 50px">
-								<img src="/images/chat.png" alt="chat icon" style="margin-right: 10px">
-								<b>Feedback?</b> Suggestions? Can't find something in the docs?<br/>
-                {% if edit_url != "" %}
-							    <a href="https://github.com/docker/docker.github.io/edit/master/{{ page.path }}" class="nomunge">Edit this page</a> <span style="color:#D8E0E0">&#9679;</span>
-                {% endif %}
-								<a href="https://github.com/docker/docker.github.io/issues/new?title=Feedback for: {{ page.path }}&assignee={{ assignee }}&body=File: [{{ page.path }}](https://docs.docker.com{{ page.url }}), CC: @{{ assignee }}" class="nomunge">Request docs changes</a> <span style="color:#D8E0E0">&#9679;</span>  <a href="https://www.docker.com/docker-support-services">Get support</a> <br />Rate this page:
->>>>>>> 429cb1ca
 								<div id="pd_rating_holder_8453675"></div>
 								<script type="text/javascript">
 									PDRTJS_settings_8453675 = {
@@ -297,115 +125,7 @@
 								</script>
 							</div>
 							{% endif %}
-<<<<<<< HEAD
 						</section>
-=======
-			       </section>
-
-						 <script language="javascript">
-						 var x = document.links.length;
-						 var baseHref = document.getElementsByTagName('base')[0].href
-						 for (i = 0; i < x; i++) {
-							 var munged = false;
-						   var thisHREF = document.links[i].href;
-							 var originalURL = "{{ page.url }}";
-							 if (thisHREF.indexOf(baseHref + "#") > -1)
-							 {
-								 // hash fix
-								 //console.log('BEFORE: base:',baseHref,'thisHREF:',thisHREF,'originalURL:',originalURL);
-								 thisHREF = originalURL + thisHREF.replace(baseHref,"");
-								 //console.log('AFTER: base:',baseHref,'thisHREF:',thisHREF,'originalURL:',originalURL);
-							 }
-						   if ((thisHREF.indexOf(window.location.hostname) > -1 || thisHREF.indexOf('http') == -1) && document.links[i].className.indexOf("nomunge")<0)
-							 {
-								munged = true;
-								thisHREF = thisHREF.replace(".md","/").replace("/index/","/");
-								document.links[i].setAttribute('href', thisHREF);
-							 }
-						 }
-						 </script>
-            </div>
-						<div class="hidden-xs hidden-sm col-md-2 col-xl-1 right_column_section">
-                <section class="section" id="RightColumnSection">
-						    <span class="title_section">
-									<div id="search-div">
-								  	<form class="search-form form-inline ng-pristine ng-valid" id="searchForm" action="/search/">
-											<input class="search-field form-control ds-input" id="st-search-input" value="" name="q" placeholder="Search the docs" type="search" autocomplete="off" spellcheck="false" dir="auto" style="position: relative; vertical-align: top;">
-											<div id="autocompleteContainer">
-			                	<div id="autocompleteResults"></div>
-			                </div>
-								      <button type="submit" class="search-submit btn btn-default">Search</button>
-								    </form>
-								  </div>
-						    </span>
-								<div id="feedback-links">
-									<ul>
-										{% if edit_url != "" %}<li><a href="{{ edit_url }}">&#9998;&nbsp;Edit this page</a></li>{% endif %}
-  									<li><a href="https://github.com/docker/docker.github.io/issues/new?title=Feedback for: {{ page.path }}&assignee={{ assignee }}&body=File: [{{ page.path }}](https://docs.docker.com{{ page.url }}), CC: @{{ assignee }}" class="nomunge">&#10003;&nbsp;Request docs changes</a></li>
-  									<li><a href="https://www.docker.com/docker-support-services">&#x0003F;&nbsp;Get support</a></li>
-  								</ul>
-								</div>
-								{% unless page.notoc %}
-								{% assign my_min = page.toc_min | default: site.toc_min | default: 2 %}
-								{% assign my_max = page.toc_max | default: site.toc_max | default: 3 %}
-								{% assign my_name = page.url | default: "unnamed" %}
-								<div id="side-toc"><div id="side-toc-title">On this page:</div><div id="side-toc-contents">{% include toc_pure_liquid.html html=content sanitize=true class="inline_toc" id="my_toc" toc_min=my_min toc_max=my_max page_name=my_name %}</div></div>
-								{% endunless %}
-                </section>
-            </div>
-          </div>
-        </div>
-      </div>
-      <a class="exit-off-canvas"><i class="footer_mobypadding"> </i></a> </div>
-  </div>
-  <div class="moby_footer"> <i class="bar"></i> <i class="moby"></i> </div>
-  <footer class="main_footer">
-    <div class="container">
-      <div class="top_footer">
-        <div class="row">
-          <div class="col-xs-12 col-sm-5 col-md-5 col-sm-push-3 col-md-push-3">
-            <h6>Connect</h6>
-            <p>Subscribe to our newsletter</p>
-            <div class=" newsletter">
-              <script src="/js/forms2.min.js"></script>
-              <form id="mktoForm_1038" class="ng-pristine ng-valid mktoForm mktoHasWidth mktoLayoutLeft" novalidate style="font-family: Helvetica, Arial, sans-serif; font-size: 13px; color: rgb(51, 51, 51); width: 271px;">
-                <style type="text/css">
-.mktoForm .mktoButtonWrap.mktoSimple .mktoButton {
-color:#fff;
-border:1px solid #75ae4c;
-padding:0.4em 1em;
-font-size:1em;
-background-color:#99c47c;
-background-image: -webkit-gradient(linear, left top, left bottom, from(#99c47c), to(#75ae4c));
-background-image: -webkit-linear-gradient(top, #99c47c, #75ae4c);
-background-image: -moz-linear-gradient(top, #99c47c, #75ae4c);
-background-image: linear-gradient(to bottom, #99c47c, #75ae4c);
-}
-.mktoForm .mktoButtonWrap.mktoSimple .mktoButton:hover {
-border:1px solid #447f19;
-}
-.mktoForm .mktoButtonWrap.mktoSimple .mktoButton:focus {
-outline:none;
-border:1px solid #447f19;
-}
-.mktoForm .mktoButtonWrap.mktoSimple .mktoButton:active{
-background-color:#75ae4c;
-background-image: -webkit-gradient(linear, left top, left bottom, from(#75ae4c), to(#99c47c));
-background-image: -webkit-linear-gradient(top, #75ae4c, #99c47c);
-background-image: -moz-linear-gradient(top, #75ae4c, #99c47c);
-background-image: linear-gradient(to bottom, #75ae4c, #99c47c);
-}
-</style>
-  </form>
-              <script>
-							MktoForms2.loadForm("//app-sj05.marketo.com", "929-FJL-178", 1038, function(form) {
-								form.onSuccess(function(values, followUpUrl) {
-									location.href = "https://www.docker.com/thank-you-subscribing-docker-weekly";
-									return false;
-								});
-							});
-							MktoForms2.whenReady(function(form){
->>>>>>> 429cb1ca
 
 						<script language="javascript">
 							var x = document.links.length;
@@ -427,7 +147,6 @@
 								}
 							}
 						</script>
-<<<<<<< HEAD
 					</div>
 
 					<div id="sidebar-wrapper">
@@ -485,83 +204,5 @@
 <script async="" defer src="/js/menu.js"></script>
 <script async="" src="/js/bootstrap.min.js"></script>
 <script async="" defer src="/js/docs.js"></script>
-=======
-            </div>
-            <ul class="social-icons">
-              <li class="facebook"><a target="_blank" href="https://www.facebook.com/docker.run">facebook</a></li>
-              <li class="google"><a target="_blank" href="https://plus.google.com/u/0/communities/108146856671494713993">google-plus</a></li>
-              <li class="github"><a target="_blank" href="https://github.com/docker/docker">github</a></li>
-              <li class="linkedin"><a target="_blank" href="https://www.linkedin.com/company/docker">linkedin</a></li>
-              <li class="youtube"><a target="_blank" href="https://www.youtube.com/user/dockerrun">youtube</a></li>
-              <li class="reddit"><a target="_blank" href="https://www.reddit.com/r/docker">reddit</a></li>
-              <li class="twitter"><a target="_blank" href="https://twitter.com/docker">twitter</a></li>
-              <li class="slideshare"><a target="_blank" href="http://www.slideshare.net/docker">slideshare</a></li>
-            </ul>
-          </div>
-          <div class="col-xs-6 col-sm-3 col-md-3 col-sm-pull-5 col-md-pull-5 sm-margin-top-40">
-            <h6>Docker</h6>
-            <ul class="menu">
-              <li class="first leaf menu-mlid-1487"><a href="/engine/getstarted/" target="_blank">Get Started</a></li>
-              <li class="leaf menu-mlid-1488"><a href="/" target="_blank">Docs</a></li>
-              <li class="leaf menu-mlid-1490"><a href="https://blog.docker.com/" target="_blank">Blog</a></li>
-              <li class="leaf menu-mlid-1491"><a href="https://training.docker.com/" target="_blank">Training</a></li>
-              <li class="last leaf menu-mlid-1492"><a href="https://www.docker.com/open-source">Open Source</a></li>
-            </ul>
-          </div>
-          <div class="col-xs-6 col-sm-4 col-md-4 sm-margin-top-40">
-            <h6>Related Links</h6>
-            <ul id="cp_links">
-              <li><a href="https://www.docker.com/cp/container-management-deployment">Container Management Deployment</a></li>
-              <li><a href="https://www.docker.com/cp/docker-and-aws">Docker And Aws</a></li>
-              <li><a href="https://www.docker.com/cp/container-management-orchestration">Container Management Orchestration</a></li>
-              <li><a href="https://www.docker.com/cp/docker-and-kubernetes">Docker And Kubernetes</a></li>
-              <li><a href="https://www.docker.com/cp/container-orchestration-engines">Container Orchestration Engines</a></li>
-            </ul>
-            <div id="block-block-5" class="block block-block"> </div>
-          </div>
-        </div>
-      </div>
-      <div class="bottom_footer">
-        <div class="footer-nav">
-          <div class="row">
-            <div class="col-xs-12 col-sm-12 col-md-5 col-md-push-7">
-              <nav class="primary-footer-sub-nav">
-                <ul>
-                  <li><a href="https://www.docker.com/products/docker-hub">Hub</a></li>
-                  <li><a href="https://status.docker.com/">Status</a></li>
-                  <li><a href="https://www.docker.com/docker-security">Security</a></li>
-                  <li><a href="https://www.docker.com/legal">Legal</a></li>
-                  <li><a href="https://goto.docker.com/sales-inquiry.html">Contact</a></li>
-                </ul>
-              </nav>
-            </div>
-            <div class="col-xs-12 col-sm-12 col-md-7 col-md-pull-5">
-              <p>Build, Ship, Run. An open platform for distributed applications for developers and sysadmins</p>
-            </div>
-          </div>
-        </div>
-        <div class="footer-copyright">
-          <p class="copyright">Copyright &copy; {{ 'now' | date: "%Y" }} Docker Inc. All rights reserved.</p>
-					<p id="site-generation">Site generated {{ site.time}}.</p>
-        </div>
-      </div>
-    </div>
-  </footer>
-  <link rel="stylesheet" href="/css/github.css">
-  <script src="/js/highlight.pack.js"></script>
-  <script>hljs.initHighlightingOnLoad();</script>
-  <script src="/js/alljs.js"></script>
-  <script async="" src="/js/menu.js"></script>
-  <script async="" src="/js/app.js"></script>
-  <script async="" src="/js/anchorlinks.js"></script>
-	<script src="/js/hopscotch.js"></script>
-	<script src="/js/my_first_tour.js"></script>
-</div>
-<div id="mktoStyleLoaded" style="display: none; border-top-color: rgb(18, 52, 86);"></div>
-<form class="ng-pristine ng-valid mktoForm mktoHasWidth mktoLayoutLeft" novalidate style="font-family: Helvetica, Arial, sans-serif; font-size: 13px; color: rgb(51, 51, 51); visibility: hidden; position: absolute; top: -500px; left: -1000px; width: 1602px;">
-</form>
-<iframe name="mktoFormsXDIframe0.4071891359139037" id="MktoForms2XDIframe" src="/js/XDFrame.html" style="display: none;"></iframe>
-<script aria-hidden="true" type="application/x-lastpass" id="hiddenlpsubmitdiv" style="display: none;"></script><script>try{(function() { for(var lastpass_iter=0; lastpass_iter < document.forms.length; lastpass_iter++){ var lastpass_f = document.forms[lastpass_iter]; if(typeof(lastpass_f.lpsubmitorig2)=="undefined"){ lastpass_f.lpsubmitorig2 = lastpass_f.submit; if (typeof(lastpass_f.lpsubmitorig2)=='object'){ continue;}lastpass_f.submit = function(){ var form=this; var customEvent = document.createEvent("Event"); customEvent.initEvent("lpCustomEvent", true, true); var d = document.getElementById("hiddenlpsubmitdiv"); if (d) {for(var i = 0; i < document.forms.length; i++){ if(document.forms[i]==form){ if (typeof(d.innerText) != 'undefined') { d.innerText=i.toString(); } else { d.textContent=i.toString(); } } } d.dispatchEvent(customEvent); }form.lpsubmitorig2(); } } }})()}catch(e){}</script>
->>>>>>> 429cb1ca
 </body>
 </html>