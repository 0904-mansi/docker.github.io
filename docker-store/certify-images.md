--- conflicted
+++ resolved
@@ -40,17 +40,13 @@
 
 - Attempts to stop the container to ensure that it can be stopped gracefully.
 
-<<<<<<< HEAD
-> The `inspectDockerImage` tool will detect issues and output them as **warnings** or **errors**. **Errors** must be fixed in order to certify. Resolving **warnings** is not required to certify, but you try to resolve them.
-=======
-The `inspectDockerimage` tool will detect issues and output them as **warnings** or **errors**. **Errors** must be fixed in order to certify. Resolving **warnings** is not required to certify, but you should try to resolve them.
-
-If you are publishing and certifying multiple versions for a Docker image, you will need to run the `inspectDockerimage` tool on each Docker image and send each result to Docker Store.
-
-If you are publishing and certifying multi-architecture Docker image (e.g. Linux, Power, s390x, windows, etc.) you will need to run the `inspectDockerimage` tool on the Docker EE server running on each architecture and send the results to Docker Store.
-
-Details on how to run the `inspectDockerimage` tool and send the results to Docker Store are in the sections that follow.
->>>>>>> b279e95f
+The `inspectDockerImage` tool will detect issues and output them as **warnings** or **errors**. **Errors** must be fixed in order to certify. Resolving **warnings** is not required to certify, but you should try to resolve them.
+
+If you are publishing and certifying multiple versions for a Docker image, you will need to run the `inspectDockerImage` tool on each Docker image and send each result to Docker Store.
+
+If you are publishing and certifying multi-architecture Docker image (e.g. Linux, Power, s390x, windows, etc.) you will need to run the `inspectDockerImage` tool on the Docker EE server running on each architecture and send the results to Docker Store.
+
+Details on how to run the `inspectDockerImage` tool and send the results to Docker Store are in the sections that follow.
 
 ### Prerequisites
 
