--- conflicted
+++ resolved
@@ -19,17 +19,10 @@
 # Component versions -- address like site.docker_ce_version
 # You can't have - characters in these for non-YAML reasons
 
-<<<<<<< HEAD
 latest_engine_api_version: "1.40"
 docker_ce_version: "19.03"
 docker_ee_version: "19.03"
 compose_version: "1.25.0"
-=======
-latest_engine_api_version: "1.39"
-docker_ce_version: "18.09"
-docker_ee_version: "18.09"
-compose_version: "1.24.1"
->>>>>>> d1b965e4
 compose_file_v3: "3.7"
 compose_file_v2: "2.4"
 machine_version: "0.16.1"
@@ -118,11 +111,7 @@
   - scope:
       path: "install"
     values:
-<<<<<<< HEAD
       win_latest_build: "docker-19.03.0"
-=======
-      win_latest_build: "docker-18.09.8"
->>>>>>> d1b965e4
   - scope:
       path: "datacenter"
     values:
@@ -132,7 +121,6 @@
     values:
       dtr_org: "docker"
       dtr_repo: "dtr"
-<<<<<<< HEAD
       dtr_version: "2.7.0"
   - scope:
       path: "datacenter/dtr/2.6"
@@ -141,9 +129,6 @@
       dtr_org: "docker"
       dtr_repo: "dtr"
       dtr_version: "2.6.6"
-=======
-      dtr_version: "2.6.8"
->>>>>>> d1b965e4
   - scope:
       path: "datacenter/dtr/2.5"
     values:
@@ -186,18 +171,13 @@
     values:
       ucp_org: "docker"
       ucp_repo: "ucp"
-<<<<<<< HEAD
       ucp_version: "3.2.0"
-=======
-      ucp_version: "3.1.9"
->>>>>>> d1b965e4
   - scope: # This is a bit of a hack for the get-support.md topic.
       path: "ee"
     values:
       ucp_org: "docker"
       ucp_repo: "ucp"
       dtr_repo: "dtr"
-<<<<<<< HEAD
       ucp_version: "3.2.0"
       dtr_version: "2.7.0"
   - scope:
@@ -207,10 +187,6 @@
       ucp_org: "docker"
       ucp_repo: "ucp"
       ucp_version: "3.1.7"
-=======
-      ucp_version: "3.1.9"
-      dtr_version: "2.6.8"
->>>>>>> d1b965e4
   - scope:
       path: "datacenter/ucp/3.0"
     values:
