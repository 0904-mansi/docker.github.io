--- conflicted
+++ resolved
@@ -111,11 +111,7 @@
   - scope:
       path: "install"
     values:
-<<<<<<< HEAD
       win_latest_build: "docker-19.03.0"
-=======
-      win_latest_build: "docker-18.09.7"
->>>>>>> 4c799764
   - scope:
       path: "datacenter"
     values:
@@ -125,7 +121,6 @@
     values:
       dtr_org: "docker"
       dtr_repo: "dtr"
-<<<<<<< HEAD
       dtr_version: "2.7.0"
   - scope:
       path: "datacenter/dtr/2.6"
@@ -134,9 +129,6 @@
       dtr_org: "docker"
       dtr_repo: "dtr"
       dtr_version: "2.6.6"
-=======
-      dtr_version: "2.6.7"
->>>>>>> 4c799764
   - scope:
       path: "datacenter/dtr/2.5"
     values:
@@ -179,18 +171,13 @@
     values:
       ucp_org: "docker"
       ucp_repo: "ucp"
-<<<<<<< HEAD
       ucp_version: "3.2.0"
-=======
-      ucp_version: "3.1.8"
->>>>>>> 4c799764
   - scope: # This is a bit of a hack for the get-support.md topic.
       path: "ee"
     values:
       ucp_org: "docker"
       ucp_repo: "ucp"
       dtr_repo: "dtr"
-<<<<<<< HEAD
       ucp_version: "3.2.0"
       dtr_version: "2.7.0"
   - scope:
@@ -200,10 +187,6 @@
       ucp_org: "docker"
       ucp_repo: "ucp"
       ucp_version: "3.1.7"
-=======
-      ucp_version: "3.1.8"
-      dtr_version: "2.6.7"
->>>>>>> 4c799764
   - scope:
       path: "datacenter/ucp/3.0"
     values:
